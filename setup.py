"""
Setup file for mimic
"""
from __future__ import print_function

from setuptools import setup, find_packages

try:
    from py2app.build_app import py2app
    py2app_available = True
except ImportError:
    py2app_available = False


_NAME = "mimic"
_VERSION = "1.3.0"


def setup_options(name, version):
    """
    If `py2app` is present in path, then enable to option to build the app.

    This also disables the options needed for normal `sdist` installs.

    :returns: a dictionary of setup options.
    """
    info = dict(
        install_requires=[
            "characteristic==14.2.0",
            "klein==0.2.1",
            "twisted==14.0.0",
            "jsonschema==2.0",
            "treq==0.2.0",
            "six==1.6.1"
        ],
        package_dir={"mimic": "mimic"},
        packages=find_packages(exclude=[]) + ["twisted.plugins"],
    )
    if not py2app_available:
        return info

    # py2app available, proceed.
    script="bundle/start-app.py"
    test_script="bundle/run-tests.py"
    plist = dict(
        CFBundleName                = _NAME,
        CFBundleShortVersionString  = " ".join([_NAME, _VERSION]),
        CFBundleGetInfoString       = _NAME,
        CFBundleExecutable          = _NAME,
        CFBundleIdentifier          = "com.%s.%s" % (_NAME, _VERSION),
        LSUIElement                 = "1",
        LSMultipleInstancesProhibited = "1",
    )
    app_data = dict(
        script=script,
        plist=plist,
        extra_scripts=[test_script]
    )

    class BuildWithCache(py2app, object):
        """
        Before building the application rebuild the `dropin.cache` files.
        """

        def collect_recipedict(self):
            """
            Implement a special Twisted plugins recipe so that dropin.cache
            files are generated and included in site-packages.zip.
            """
            result = super(BuildWithCache, self).collect_recipedict()
            def check(cmd, mg):
                from twisted.plugin import getPlugins, IPlugin
                from twisted import plugins as twisted_plugins
                from mimic import plugins as mimic_plugins

                for plugin_package in [twisted_plugins, mimic_plugins]:
                    import time
                    list(getPlugins(IPlugin, package=plugin_package))

                import os
                def plugpath(what):
                    path_in_zip = what + "/plugins"
                    path_on_fs = (
                        os.path.abspath(
                            os.path.join(
                                os.path.dirname(
                                    __import__(what + ".plugins",
                                               fromlist=["nonempty"])
                                    .__file__),
                                "dropin.cache")
                        ))
                    os.utime(path_on_fs, (time.time() + 86400,) * 2)
                    return (path_in_zip, [path_on_fs])
                data_files = [plugpath("mimic"), plugpath("twisted")]

                return dict(loader_files=data_files)
            result["bonus"] = check
            return result

    return dict(
        info,
        app=[app_data],
        cmdclass={
            "py2app": BuildWithCache
        },
        options={
            "py2app": {
                "includes": [
                    "syslog",
                    "mimic.test.*",
                    "mimic.plugins.*",
                    "twisted.plugins.*",
                    "twisted.plugin",
                ],
            }
        }
    )

setup(
<<<<<<< HEAD
    name=_NAME,
    version=_VERSION,
    description="An API-compatible mock service",
    license="Apache License, Version 2.0",
=======
    name='mimic',
    version='1.3.0',
    description='An API-compatible mock service',
    packages=find_packages(exclude=[]) + ["twisted.plugins"],
    package_dir={'mimic': 'mimic'},
    install_requires=[
        "characteristic>=14.2.0",
        "klein>=0.2.1",
        "twisted>=14.0.2",
        "jsonschema>=2.0",
        "treq>=0.2.1",
        "six>=1.6.0",
    ],
>>>>>>> d1d38f07
    include_package_data=True,
    **setup_options(_NAME, _VERSION)
)<|MERGE_RESOLUTION|>--- conflicted
+++ resolved
@@ -26,12 +26,12 @@
     """
     info = dict(
         install_requires=[
-            "characteristic==14.2.0",
-            "klein==0.2.1",
-            "twisted==14.0.0",
-            "jsonschema==2.0",
-            "treq==0.2.0",
-            "six==1.6.1"
+            "characteristic>=14.2.0",
+            "klein>=0.2.1",
+            "twisted>=14.0.2",
+            "jsonschema>=2.0",
+            "treq>=0.2.1",
+            "six>=1.6.0",
         ],
         package_dir={"mimic": "mimic"},
         packages=find_packages(exclude=[]) + ["twisted.plugins"],
@@ -117,26 +117,10 @@
     )
 
 setup(
-<<<<<<< HEAD
     name=_NAME,
     version=_VERSION,
     description="An API-compatible mock service",
     license="Apache License, Version 2.0",
-=======
-    name='mimic',
-    version='1.3.0',
-    description='An API-compatible mock service',
-    packages=find_packages(exclude=[]) + ["twisted.plugins"],
-    package_dir={'mimic': 'mimic'},
-    install_requires=[
-        "characteristic>=14.2.0",
-        "klein>=0.2.1",
-        "twisted>=14.0.2",
-        "jsonschema>=2.0",
-        "treq>=0.2.1",
-        "six>=1.6.0",
-    ],
->>>>>>> d1d38f07
     include_package_data=True,
     **setup_options(_NAME, _VERSION)
 )