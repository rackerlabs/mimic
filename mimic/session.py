# -*- test-case-name: mimic.test.test_session -*-

"""
Implementation of simple in-memory session storage and generation for Mimic.
"""

from six import text_type
from uuid import uuid4
from datetime import datetime, timedelta

from characteristic import attributes, Attribute


@attributes(['username', 'token', 'tenant_id', 'expires',
             Attribute('impersonator_session_map', default_factory=dict),
             Attribute('_api_objects', default_factory=dict)])
class Session(object):
    """
    A mimic Session is a record of an authentication token for a particular
    username and tenant_id.
    """

    @property
    def user_id(self):
        """
        Return a unique numeric ID based on the username.
        """
        return text_type(hash(self.username))

    def impersonator_session_for_token(self, impersonated_token):
        """
        :param impersonated_token: impersonation token for a user.
        Returns the impersonator session for the given impersonation
        token.
        """
        return self.impersonator_session_map.get(impersonated_token)

    def data_for_api(self, api_mock, data_factory):
        """
        Get the application data for a given API, creating it if necessary.
        """
        if api_mock not in self._api_objects:
            self._api_objects[api_mock] = data_factory()
        return self._api_objects[api_mock]


@attributes([Attribute('session', instance_of=Session),
             'desired_tenant'])
class NonMatchingTenantError(Exception):
    """
    A session's tenant ID does not match the desired tenant ID.
    """


@attributes(["user_id"])
class NoSuchUserIdError(Exception):
    """
    No such user with the given user ID exists.
    """


class SessionStore(object):
    """
    A collection of sessions addressable by multiple different keys.

    Unlike many traditional types of session storage, new authenticated users
    are created on demand, since all authentication succeeds by default within
    Mimic.

    :ivar IReactorTime clock: The clock used to track session expiration.
    """

    def __init__(self, clock):
        """
        Create a session store with the given IReactorTime provider.
        """
        self.clock = clock
        self._token_to_session = {
            # mapping of token (unicode) to session (Session)
        }
        self._userid_to_session = {
            # mapping of userid (ascii) to session (Session)
        }
        self._tenant_to_token = {
            # mapping of tenant_id (unicode) to token (unicode)
        }
        self._username_to_token = {
            # mapping of token (unicode) to username (unicode: key in
            # _token_to_session)
        }
        self._user_id_to_sesion = {
            # mapping of user_id (unicode) to session (Session)
        }

    def _new_session(self, username_key=None, **attributes):
        """
        Create a new session and persist it according to its username and token
        values.

        :param attributes: Keyword parameters containing zero or more of
            ``username``, ``token``, and ``tenant_id``.  Any fields that are
            not specified will be filled out automatically.

        :return: A new session with all fields filled out and an expiration
                 time 1 day in the future (according to the clock associated
                 with this :obj:`MimicCore`).
        :rtype: :obj:`Session`
        """
        for key in ['username', 'token', 'tenant_id']:
            if attributes.get(key, None) is None:
                attributes[key] = key + "_" + text_type(uuid4())
                if key == 'tenant_id':
                    # integer tenant IDs - uuid4 ints are too long
                    attributes[key] = text_type(int(uuid4().int % 1e15))

        if 'expires' not in attributes:
            attributes['expires'] = (
                datetime.utcfromtimestamp(self.clock.seconds())
                + timedelta(days=1)
            )

        session = Session(**attributes)
        if username_key is None:
            username_key = session.username
        self._username_to_token[username_key] = session.token
        self._token_to_session[session.token] = session
        self._userid_to_session[session.user_id] = session
        self._tenant_to_token[session.tenant_id] = session.token
        self._user_id_to_sesion[session.user_id] = session
        return session

    def session_for_token(self, token, tenant_id=None):
        """
        :param unicode token: An authentication token previously created by
            session_for_api_key or session_for_username_password.

        :return: a session for the given token, only if that token already
                 exists.
        :rtype: Session

        :raise: :obj:`KeyError` if no such thing exists.
        """
        if token in self._token_to_session:
            s = self._token_to_session[token]
            if tenant_id is not None and s.tenant_id != tenant_id:
                raise NonMatchingTenantError(session=s,
                                             desired_tenant=tenant_id)
        else:
            s = self._new_session(token=token, tenant_id=tenant_id)
        return s

    def session_for_api_key(self, username, api_key, tenant_id=None):
        """
        Create or return a :obj:`Session`.

        :param unicode username: A user name.
        :param unicode api_key: An API key that should match the username.

        :return: a session for the given user.
        :rtype: Session
        """
        # One day, API keys will be different from passwords, but not today.
        return self.session_for_username_password(username, api_key, tenant_id)

    def session_for_username_password(self, username, password,
                                      tenant_id=None):
        """
        Create or return a :obj:`Session` based on a user's credentials.
        """
        if username in self._username_to_token:
            s = self._token_to_session[self._username_to_token[username]]
            if tenant_id is not None and s.tenant_id != tenant_id:
                raise NonMatchingTenantError(session=s,
                                             desired_tenant=tenant_id)
            return s

        return self._new_session(username=username,
                                 tenant_id=tenant_id)

    def session_for_impersonation(self, username, expires_in, impersonator_token=None,
                                  impersonated_token=None):
        """
        Create or return a :obj:`Session` impersonating a given user; this
        session updates the expiration to be that indicated.
        """
        impersonator_session = self._token_to_session.get(impersonator_token)
        session = self.session_for_username_password(
            username, "lucky we don't check passwords, isn't it"
        )
        session.expires = datetime.utcfromtimestamp(self.clock.seconds() + expires_in)
        session.impersonator_session_map[impersonated_token] = impersonator_session
        self._token_to_session[impersonated_token] = session
        return session

    def session_for_tenant_id(self, tenant_id, token_id=None):
        """
        Looks up a session based on the tenant_id.
        :param unicode tenant_id: The tenant_id of a previously-created
            session.
        :param unicode token_id: Sets token in the session to the token_id provided,
            else, creates one.
        """
        if tenant_id not in self._tenant_to_token:
<<<<<<< HEAD
            return self._new_session(tenant_id=tenant_id, token=token_id)
        return self.session_for_token(self._tenant_to_token[tenant_id])
=======
            return self._new_session(tenant_id=tenant_id)
        return self.session_for_token(self._tenant_to_token[tenant_id])

    def session_for_user_id(self, user_id):
        """
        :param unicode user_id: The user_id of a previously-created session.
        """
        if user_id not in self._user_id_to_sesion:
            raise NoSuchUserIdError(user_id=user_id)
        return self._user_id_to_sesion[user_id]
>>>>>>> 28998d1d
<|MERGE_RESOLUTION|>--- conflicted
+++ resolved
@@ -201,12 +201,8 @@
             else, creates one.
         """
         if tenant_id not in self._tenant_to_token:
-<<<<<<< HEAD
             return self._new_session(tenant_id=tenant_id, token=token_id)
         return self.session_for_token(self._tenant_to_token[tenant_id])
-=======
-            return self._new_session(tenant_id=tenant_id)
-        return self.session_for_token(self._tenant_to_token[tenant_id])
 
     def session_for_user_id(self, user_id):
         """
@@ -214,5 +210,4 @@
         """
         if user_id not in self._user_id_to_sesion:
             raise NoSuchUserIdError(user_id=user_id)
-        return self._user_id_to_sesion[user_id]
->>>>>>> 28998d1d
+        return self._user_id_to_sesion[user_id]