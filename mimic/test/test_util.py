"""
Unit tests for :mod:`mimic.util`
"""
from twisted.trial.unittest import SynchronousTestCase
from twisted.web.resource import Resource

from mimic.util import helper
from mimic.test.helpers import request


class HelperTests(SynchronousTestCase):
    """
    Tests for :mod:`mimic.util.helper`
    """
    def _validate_ipv4_address(self, address, *prefixes):
        nums = [int(x) for x in address.split('.')]
        self.assertEqual(4, len(nums))
        self.assertTrue(all(x >= 0 and x < 256 for x in nums))
        self.assertEqual(prefixes[:len(nums)], tuple(nums[:len(prefixes)]))

    def test_random_ipv4_completely_random(self):
        """
        A completely random IP address is generated if prefixes are not
        provided.
        """
        self._validate_ipv4_address(helper.random_ipv4())

    def test_random_ipv4_with_prefixes(self):
        """
        Random IP addresses can be generated with pre-determined prefixes.
        """
        prefixes = []
        for i in range(1, 5):
            prefixes.append(i)
            self._validate_ipv4_address(helper.random_ipv4(*prefixes),
                                        *prefixes)

    def test_random_hex_generator(self):
        """
        A completely random and unique hex encoded data is generated.
        """
        self.assertNotEqual(helper.random_hex_generator(3),
                            helper.random_hex_generator(3))
        self.assertEqual(len(helper.random_hex_generator(4)), 8)

    def test_seconds_to_timestamp_default_timestamp(self):
        """
        :func:`helper.seconds_to_timestamp` returns a timestamp matching
        the seconds since the epoch given.  The timestamp conforms to with the
        default format string of ``%Y-%m-%dT%H:%M:%S.%fZ`` if no format
        string is provided.
        """
        matches = [(0, "1970-01-01T00:00:00.000000Z"),
                   (1.5, "1970-01-01T00:00:01.500000Z"),
                   (121.4005, "1970-01-01T00:02:01.400500Z")]
        for match in matches:
            self.assertEqual(match[1], helper.seconds_to_timestamp(match[0]))

    def test_seconds_to_timestamp_provided_timestamp(self):
        """
        :func:`helper.seconds_to_timestamp` uses the provided timestamp format
        to format the seconds.
        """
        matches = [("%m-%d-%Y %H:%M:%S", "01-01-1970 00:00:00"),
                   ("%Y-%m-%d", "1970-01-01"),
                   ("%H %M %S (%f)", "00 00 00 (000000)")]
        for match in matches:
            self.assertEqual(match[1],
                             helper.seconds_to_timestamp(0, match[0]))


class TestHelperTests(SynchronousTestCase):
    """
    Tests for :obj:`mimic.test.helpers`.
    """

    def test_unicode_body(self):
        """
        If :obj:`request` is given a unicode request body, the deferred
        synchronously fails so that the caller can immediately tell something
        is wrong.
        """
        self.failureResultOf(
            request(self, Resource(), b"POST", b"", u"not bytes")
        )

<<<<<<< HEAD
    def test_bad_request(self):
        """
        ``bad_request`` provides a well-formed error body for HTTP errors.

        The ``illegal_response`` function constructs a hash with a message and
        HTTP response code, for the convenience of expressing error details in
        JSON format.  However, it doesn't provide the full envelop expected by
        Nova clients.
        """
        d = helper.bad_request("The cake is a lie.", 404)
        self.assertTrue(d.get("badRequest", None))
        self.assertEqual(d["badRequest"]["code"], 404)
        self.assertEqual(d["badRequest"]["message"], "The cake is a lie.")
=======

class TestRandomString(SynchronousTestCase):
    """
    Tests for random string generation.
    """

    def test_length(self):
        """
        The random string you generate should have the length you specify.
        """
        for l in range(100):
            self.assertEqual(len(helper.random_string(l)), l)

    def test_selectable(self):
        """
        When passing a custom selectable, the results should derive only from
        the characters you provide.
        """
        desired_chars = "02468"
        for iteration in xrange(100):
            a_string = helper.random_string(1024, selectable=desired_chars)
            for char in a_string:
                self.assertTrue(char in desired_chars)
>>>>>>> ffb2d2dd
<|MERGE_RESOLUTION|>--- conflicted
+++ resolved
@@ -84,7 +84,6 @@
             request(self, Resource(), b"POST", b"", u"not bytes")
         )
 
-<<<<<<< HEAD
     def test_bad_request(self):
         """
         ``bad_request`` provides a well-formed error body for HTTP errors.
@@ -98,7 +97,7 @@
         self.assertTrue(d.get("badRequest", None))
         self.assertEqual(d["badRequest"]["code"], 404)
         self.assertEqual(d["badRequest"]["message"], "The cake is a lie.")
-=======
+
 
 class TestRandomString(SynchronousTestCase):
     """
@@ -121,5 +120,4 @@
         for iteration in xrange(100):
             a_string = helper.random_string(1024, selectable=desired_chars)
             for char in a_string:
-                self.assertTrue(char in desired_chars)
->>>>>>> ffb2d2dd
+                self.assertTrue(char in desired_chars)