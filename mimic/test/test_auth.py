from twisted.trial.unittest import SynchronousTestCase
from twisted.internet.task import Clock

from mimic.core import MimicCore
from mimic.resource import MimicRoot
from mimic.canned_responses.auth import (
    get_token, HARD_CODED_TOKEN, HARD_CODED_USER_ID,
    HARD_CODED_USER_NAME, HARD_CODED_ROLES,
    get_endpoints
)
from mimic.test.dummy import ExampleAPI
from mimic.test.helpers import request, json_request


class ExampleCatalogEndpoint(object):
    def __init__(self, tenant, num, endpoint_id):
        self._tenant = tenant
        self._num = num
        self.endpoint_id = endpoint_id

    @property
    def region(self):
        return "EXAMPLE_{num}".format(num=self._num)

    @property
    def tenant_id(self):
        return "{tenant}_{num}".format(tenant=self._tenant,
                                       num=self._num)

    def url_with_prefix(self, prefix):
        return "http://ok_{num}".format(num=self._num)


class ExampleCatalogEntry(object):
    """
    Example of a thing that a plugin produces at some phase of its lifecycle;
    maybe you have to pass it a tenant ID to get one of these.  (Services which
    don't want to show up in the catalog won't produce these.)
    """
    def __init__(self, tenant_id, name, endpoint_count=2, idgen=lambda: 1):
        # some services transform their tenant ID
        self.name = name
        self.type = "compute"
        self.path_prefix = "/v2/"
        self.endpoints = [ExampleCatalogEndpoint(tenant_id, n + 1, idgen())
                          for n in range(endpoint_count)]


def example_endpoints(counter):
    """
    Create some example catalog entries from a given tenant ID, like the plugin
    loader would.
    """
    def endpoints(tenant_id):
        yield ExampleCatalogEntry(tenant_id, "something", idgen=counter)
        yield ExampleCatalogEntry(tenant_id, "something_else", idgen=counter)
    return endpoints


class CatalogGenerationTests(SynchronousTestCase):
    """
    Tests for generating a service catalog in various formats from a common
    data source.
    """

    # Service catalogs are pretty large, so set the testing option to a value
    # where we can see as much as possible of the difference in the case of a
    # failure.
    maxDiff = None

    def test_tokens_response(self):
        """
        :func:`get_token` returns JSON-serializable data in the format
        presented by a ``POST /v2.0/tokens`` API request; i.e. the normal
        user-facing service catalog generation.
        """
        tenant_id = 'abcdefg'
        self.assertEqual(
            get_token(
                tenant_id=tenant_id, timestamp=lambda dt: "<<<timestamp>>>",
                entry_generator=example_endpoints(lambda: 1),
                prefix_for_entry=lambda e: 'prefix'
            ),
            {
                "access": {
                    "token": {
                        "id": HARD_CODED_TOKEN,
                        "expires": "<<<timestamp>>>",
                        "tenant": {
                            "id": tenant_id,
                            "name": tenant_id,  # TODO: parameterize later
                        },
                        "RAX-AUTH:authenticatedBy": [
                            "PASSWORD",
                        ]
                    },
                    "serviceCatalog": [
                        {
                            "name": "something",
                            "type": "compute",
                            "endpoints": [
                                {
                                    "region": "EXAMPLE_1",
                                    "tenantId": "abcdefg_1",
                                    "publicURL": "http://ok_1"
                                },
                                {
                                    "region": "EXAMPLE_2",
                                    "tenantId": "abcdefg_2",
                                    "publicURL": "http://ok_2"
                                }
                            ]
                        },
                        {
                            "name": "something_else",
                            "type": "compute",
                            "endpoints": [
                                {
                                    "region": "EXAMPLE_1",
                                    "tenantId": "abcdefg_1",
                                    "publicURL": "http://ok_1"
                                },
                                {
                                    "region": "EXAMPLE_2",
                                    "tenantId": "abcdefg_2",
                                    "publicURL": "http://ok_2"
                                }
                            ]
                        }
                    ],
                    "user": {
                        "id": HARD_CODED_USER_ID,
                        "name": HARD_CODED_USER_NAME,
                        "roles": HARD_CODED_ROLES,
                    }
                }
            }
        )

    def test_endpoints_response(self):
        """
        :func:`get_endpoints` returns JSON-serializable data in the format
        presented by a ``GET /v2.0/tokens/<token>/endpoints``; i.e. the
        administrative list of tokens.
        """
        tenant_id = 'abcdefg'
        from itertools import count
        accum = count(1)

        def counter():
            return next(accum)
        # Possible TODO for cloudServersOpenStack:

        # "versionInfo": "http://localhost:8902/v2",
        # "versionList": "http://localhost:8902/",
        # "versionId": "2",

        self.assertEqual(
            get_endpoints(
                tenant_id=tenant_id,
                entry_generator=example_endpoints(counter),
                prefix_for_entry=lambda e: 'prefix'
            ),
            {
                "endpoints": [
                    {
                        "region": "EXAMPLE_1",
                        "tenantId": "abcdefg_1",
                        "publicURL": "http://ok_1",
                        "name": "something",
                        "type": "compute",
                        "id": 1,
                    },
                    {
                        "region": "EXAMPLE_2",
                        "tenantId": "abcdefg_2",
                        "publicURL": "http://ok_2",
                        "name": "something",
                        "type": "compute",
                        "id": 2,
                    },
                    {
                        "region": "EXAMPLE_1",
                        "tenantId": "abcdefg_1",
                        "publicURL": "http://ok_1",
                        "name": "something_else",
                        "type": "compute",
                        "id": 3,
                    },
                    {
                        "region": "EXAMPLE_2",
                        "tenantId": "abcdefg_2",
                        "publicURL": "http://ok_2",
                        "name": "something_else",
                        "type": "compute",
                        "id": 4
                    }
                ]
            },
        )


class GetAuthTokenAPITests(SynchronousTestCase):
    """
    Tests for ``/identity/v2.0/tokens``, provided by
    :obj:`mimic.rest.auth_api.AuthApi.get_token_and_service_catalog`
    """

    def test_response_has_auth_token(self):
        """
        The JSON response has a access.token.id key corresponding to its
        MimicCore session, and therefore access.token.tenant.id should match
        that session's tenant_id.
        """
        core = MimicCore(Clock(), [])
        root = MimicRoot(core).app.resource()

        (response, json_body) = self.successResultOf(json_request(
            self, root, "POST", "/identity/v2.0/tokens",
            {
                "auth": {
                    "passwordCredentials": {
                        "username": "demoauthor",
                        "password": "theUsersPassword"
                    }

                }
            }
        ))

        self.assertEqual(200, response.code)
        token = json_body['access']['token']['id']
        tenant_id = json_body['access']['token']['tenant']['id']
        session = core.session_for_token(token)
        self.assertEqual(token, session.token)
        self.assertEqual(tenant_id, session.tenant_id)

    def test_auth_accepts_tenant_name(self):
        """
        If "tenantName" is passed, the tenant specified is used instead of a
        generated tenant ID.
        """
        core = MimicCore(Clock(), [])
<<<<<<< HEAD
        api = AuthApi(core)

        @attributes(["content"])
        class FakeRequest(object):
            def setResponseCode(self, responsecode):
                pass
        request = FakeRequest(content=io.BytesIO(json.dumps(
            {"auth": {
                "passwordCredentials": {
                    "username": "demoauthor",
                    "password": "theUsersPassword"
=======
        root = MimicRoot(core).app.resource()

        (response, json_body) = self.successResultOf(json_request(
            self, root, "POST", "/identity/v2.0/tokens",
            {
                "auth": {
                    "passwordCredentials": {
                        "username": "demoauthor",
                        "password": "theUsersPassword"
                    },
                    "tenantName": "turtlepower"
>>>>>>> bfb98eea
                }
            }
        ))

        self.assertEqual(200, response.code)
        self.assertEqual("turtlepower",
                         json_body['access']['token']['tenant']['id'])
        token = json_body['access']['token']['id']
        session = core.session_for_token(token)
        self.assertEqual(token, session.token)
        self.assertEqual("turtlepower", session.tenant_id)

    def test_response_service_catalog_has_base_uri(self):
        """
        The JSON response's service catalog whose endpoints all begin with
        the same base URI as the request.
        """
        core = MimicCore(Clock(), [ExampleAPI()])
        root = MimicRoot(core).app.resource()

        (response, json_body) = self.successResultOf(json_request(
            self, root, "POST", "http://mybase/identity/v2.0/tokens",
            {
                "auth": {
                    "passwordCredentials": {
                        "username": "demoauthor",
                        "password": "theUsersPassword"
                    }
                }
            }
        ))

        self.assertEqual(200, response.code)
        services = json_body['access']['serviceCatalog']
        self.assertEqual(1, len(services))

        urls = [
            endpoint['publicURL'] for endpoint in services[0]['endpoints']
        ]
        self.assertEqual(1, len(urls))
        self.assertTrue(urls[0].startswith('http://mybase/'),
                        '{0} does not start with "http://mybase"'
                        .format(urls[0]))


class GetEndpointsForTokenTests(SynchronousTestCase):
    """
    Tests for ``/identity/v2.0/tokens/<token>/endpoints``, provided by
    `:obj:`mimic.rest.auth_api.AuthApi.get_endpoints_for_token`
    """

    def test_session_created_for_token(self):
        """
        A session is created for the token provided
        """
        core = MimicCore(Clock(), [])
        root = MimicRoot(core).app.resource()

        token = '1234567890'

        request(
            self, root, "GET",
            "/identity/v2.0/tokens/{0}/endpoints".format(token)
        )

        session = core.session_for_token(token)
        self.assertEqual(token, session.token)

    def test_response_service_catalog_has_base_uri(self):
        """
        The JSON response's service catalog whose endpoints all begin with
        the same base URI as the request.
        """
        core = MimicCore(Clock(), [ExampleAPI()])
        root = MimicRoot(core).app.resource()

        (response, json_body) = self.successResultOf(json_request(
            self, root, "GET",
            "http://mybase/identity/v2.0/tokens/1234567890/endpoints"
        ))

        self.assertEqual(200, response.code)
        urls = [endpoint['publicURL'] for endpoint in json_body['endpoints']]
        self.assertEqual(1, len(urls))

        self.assertTrue(
            urls[0].startswith('http://mybase/'),
            '{0} does not start with "http://mybase"'.format(urls[0]))<|MERGE_RESOLUTION|>--- conflicted
+++ resolved
@@ -241,19 +241,6 @@
         generated tenant ID.
         """
         core = MimicCore(Clock(), [])
-<<<<<<< HEAD
-        api = AuthApi(core)
-
-        @attributes(["content"])
-        class FakeRequest(object):
-            def setResponseCode(self, responsecode):
-                pass
-        request = FakeRequest(content=io.BytesIO(json.dumps(
-            {"auth": {
-                "passwordCredentials": {
-                    "username": "demoauthor",
-                    "password": "theUsersPassword"
-=======
         root = MimicRoot(core).app.resource()
 
         (response, json_body) = self.successResultOf(json_request(
@@ -265,7 +252,6 @@
                         "password": "theUsersPassword"
                     },
                     "tenantName": "turtlepower"
->>>>>>> bfb98eea
                 }
             }
         ))
