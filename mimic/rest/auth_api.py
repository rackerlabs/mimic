# -*- test-case-name: mimic.test.test_auth -*-
"""
Defines get token, impersonation
"""

import json

from twisted.web.server import Request
from twisted.python.urlpath import URLPath
from mimic.canned_responses.auth import get_token, get_endpoints
from mimic.rest.mimicapp import MimicApp
from mimic.canned_responses.auth import format_timestamp
from mimic.util.helper import invalid_resource

Request.defaultContentType = 'application/json'


class AuthApi(object):
    """
    Rest endpoints for mocked Auth api.
    """

    app = MimicApp()

    def __init__(self, core):
        """
        :param MimicCore core: The core to which this AuthApi will be
            authenticating.
        """
        self.core = core

    @app.route('/v2.0/tokens', methods=['POST'])
    def get_token_and_service_catalog(self, request):
        """
        Return a service catalog consisting of all plugin endpoints and an api
        token.
        """
        content = json.loads(request.content.read())
<<<<<<< HEAD
        '''
        Need to get the credential type like RAX-KSKEY:apiKeyCredentials
        or passwordCredentials.
        Then we can get the username so we can determine what response
        to send back.
        '''
        credential_key = content['auth'].keys()
        try:
            if len(credential_key) > 1:
                for k in credential_key:
                    if k == 'tenantId':
                        tenant_id = content['auth'][k]
                    elif k == 'passwordCredentials':
                        auth_user_name = content['auth'][k]['username']
            else:
                auth_user_name = content['auth'][credential_key[0]]['username']
                tenant_id = '123456789'
        except KeyError:
            tenant_id = '123456789'
            auth_user_name = 'user-admin'
        tenant_id = '123456789'
        request.setResponseCode(200)
        return json.dumps(get_token(tenant_id, auth_user_name))
=======
        tenant_id = (content['auth'].get('tenantName', None) or
                     content['auth'].get('tenantId', None))
        if content['auth'].get('passwordCredentials'):
            username = content['auth']['passwordCredentials']['username']
            password = content['auth']['passwordCredentials']['password']
            session = self.core.sessions.session_for_username_password(
                username, password, tenant_id)
        elif content['auth'].get('RAX-KSKEY:apiKeyCredentials'):
            username = content['auth']['RAX-KSKEY:apiKeyCredentials']['username']
            api_key = content['auth']['RAX-KSKEY:apiKeyCredentials']['apiKey']
            session = self.core.sessions.session_for_api_key(
                username, api_key, tenant_id)
        elif content['auth'].get('token') and tenant_id:
            session = self.core.sessions.session_for_token(
                content['auth']['token']['id'], tenant_id)
        else:
            request.setResponseCode(400)
            return json.dumps(invalid_resource("Invalid JSON request body"))
        request.setResponseCode(200)
        prefix_map = {
            # map of entry to URI prefix for that entry
        }

        def lookup(entry):
            return prefix_map[entry]
        return json.dumps(
            get_token(
                session.tenant_id,
                entry_generator=lambda tenant_id:
                list(self.core.entries_for_tenant(
                    tenant_id, prefix_map, base_uri_from_request(request))),
                prefix_for_endpoint=lookup,
                response_token=session.token,
                response_user_id=session.user_id,
                response_user_name=session.username,
            )
        )
>>>>>>> 4b50be36

    @app.route('/v1.1/mosso/<string:tenant_id>', methods=['GET'])
    def get_username(self, request, tenant_id):
        """
        Returns response with random usernames.
        """
        request.setResponseCode(301)
        session = self.core.sessions.session_for_tenant_id(tenant_id)
        return json.dumps(dict(user=dict(id=session.username)))

    @app.route('/v2.0/RAX-AUTH/impersonation-tokens', methods=['POST'])
    def get_impersonation_token(self, request):
        """
        Return a token id with expiration.
        """
        request.setResponseCode(200)
        content = json.loads(request.content.read())
        expires_in = content['RAX-AUTH:impersonation']['expire-in-seconds']
        username = content['RAX-AUTH:impersonation']['user']['username']

        session = self.core.sessions.session_for_impersonation(username,
                                                               expires_in)
        return json.dumps({"access": {
            "token": {"id": session.token,
                      "expires": format_timestamp(session.expires)}
        }})

    @app.route('/v2.0/tokens/<string:token_id>/endpoints', methods=['GET'])
    def get_endpoints_for_token(self, request, token_id):
        """
        Return a service catalog consisting of nova and load balancer mocked
        endpoints.
        """
        # FIXME: TEST
        request.setResponseCode(200)
        prefix_map = {}
        session = self.core.sessions.session_for_token(token_id)
        return json.dumps(get_endpoints(
            session.tenant_id,
            entry_generator=lambda tenant_id: list(
                self.core.entries_for_tenant(tenant_id, prefix_map,
                                             base_uri_from_request(request))),
            prefix_for_endpoint=prefix_map.get)
        )


def base_uri_from_request(request):
    """
    Given a request, return the base URI of the request

    :param request: a twisted HTTP request
    :type request: :class:`twisted.web.http.Request`

    :return: the base uri the request was trying to access
    :rtype: ``str``
    """
    return str(URLPath.fromRequest(request).click('/'))<|MERGE_RESOLUTION|>--- conflicted
+++ resolved
@@ -36,31 +36,6 @@
         token.
         """
         content = json.loads(request.content.read())
-<<<<<<< HEAD
-        '''
-        Need to get the credential type like RAX-KSKEY:apiKeyCredentials
-        or passwordCredentials.
-        Then we can get the username so we can determine what response
-        to send back.
-        '''
-        credential_key = content['auth'].keys()
-        try:
-            if len(credential_key) > 1:
-                for k in credential_key:
-                    if k == 'tenantId':
-                        tenant_id = content['auth'][k]
-                    elif k == 'passwordCredentials':
-                        auth_user_name = content['auth'][k]['username']
-            else:
-                auth_user_name = content['auth'][credential_key[0]]['username']
-                tenant_id = '123456789'
-        except KeyError:
-            tenant_id = '123456789'
-            auth_user_name = 'user-admin'
-        tenant_id = '123456789'
-        request.setResponseCode(200)
-        return json.dumps(get_token(tenant_id, auth_user_name))
-=======
         tenant_id = (content['auth'].get('tenantName', None) or
                      content['auth'].get('tenantId', None))
         if content['auth'].get('passwordCredentials'):
@@ -98,7 +73,6 @@
                 response_user_name=session.username,
             )
         )
->>>>>>> 4b50be36
 
     @app.route('/v1.1/mosso/<string:tenant_id>', methods=['GET'])
     def get_username(self, request, tenant_id):
