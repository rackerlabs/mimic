"""
Defines create, delete, get, list servers and get images and flavors.
"""
from twisted.python import log
import json
from twisted.web.server import Request
from mimic.canned_responses.nova import (get_server, get_limit,
                                         create_server_example,
                                         get_image, get_flavor, list_addresses,
                                         not_found_response)
from mimic.rest.mimicapp import MimicApp

Request.defaultContentType = 'application/json'


class NovaApi():
    """
    Rest endpoints for mocked Nova Api.
    """
    app = MimicApp()
    #s_cache = {}

    @app.route('/v2/<string:tenant_id>/servers', methods=['POST'])
    def create_server(self, request, tenant_id):
        """
        Returns a generic create server response, with status 'ACTIVE'.
        """
        request.setResponseCode(202)
        content = json.loads(request.content.read())
        response = create_server_example(tenant_id, content['server'])
        # self.s_cache[response['server']['id']] = content['server']
        # self.s_cache[response['server']['id']].update(id=response['server']['id'])
        # log.msg(self.s_cache)
        return json.dumps(response)

    @app.route('/v2/<string:tenant_id>/servers/<string:server_id>', methods=['GET'])
    def get_server(self, request, tenant_id, server_id):
        """
        Returns a generic get server response, with status 'ACTIVE'
        """
<<<<<<< HEAD
        # if self.s_cache.get(server_id):
        #     request.setResponseCode(200)
        #     return json.dumps(get_server(tenant_id, self.s_cache[server_id]))
        # else:
        #     return request.setResponseCode(404)

=======
        if self.s_cache.get(server_id):
            request.setResponseCode(200)
            return json.dumps(get_server(tenant_id, self.s_cache[server_id]))
        else:
            request.setResponseCode(404)
            return json.dumps(not_found_response())
>>>>>>> d7c99f8e

    @app.route('/v2/<string:tenant_id>/servers', methods=['GET'])
    def list_servers(self, request, tenant_id):
        """
        Returns list of servers that were created by the mocks, with the given name.
        """
        if 'name' in request.args:
            server_name = request.args['name'][0]
            log.msg(server_name)

        servers_list = [value for value in self.s_cache.values() if server_name in value['name']]
        log.msg(servers_list)
        request.setResponseCode(200)
        return json.dumps({'servers': servers_list})

    @app.route('/v2/<string:tenant_id>/servers/detail', methods=['GET'])
    def list_servers_with_details(self, request, tenant_id):
        """
        Returns list of servers that were created by the mocks, with details such as the metadata.
        """
        request.setResponseCode(200)
        return json.dumps({'servers': [value for value in self.s_cache.values()]})

    @app.route('/v2/<string:tenant_id>/servers/<string:server_id>', methods=['DELETE'])
    def delete_server(self, request, tenant_id, server_id):
        """
        Returns a 204 response code, for any server id'
        """
        if server_id in self.s_cache:
            del self.s_cache[server_id]
            log.msg(self.s_cache)
            return request.setResponseCode(204)
        else:
            request.setResponseCode(404)
            return json.dumps(not_found_response())

    @app.route('/v2/<string:tenant_id>/images/<string:image_id>', methods=['GET'])
    def get_image(self, request, tenant_id, image_id):
        """
        Returns a get image response, for any given imageid
        """
        request.setResponseCode(200)
        return json.dumps(get_image(image_id))

    @app.route('/v2/<string:tenant_id>/flavors/<string:flavor_id>', methods=['GET'])
    def get_flavor(self, request, tenant_id, flavor_id):
        """
        Returns a get flavor response, for any given flavorid
        """
        request.setResponseCode(200)
        return json.dumps(get_flavor(flavor_id))

    @app.route('/v2/<string:tenant_id>/limits', methods=['GET'])
    def get_limit(self, request, tenant_id):
        """
        Returns a get flavor response, for any given flavorid
        """
        request.setResponseCode(200)
        return json.dumps(get_limit())

    @app.route('/v2/<string:tenant_id>/servers/<string:server_id>/ips', methods=['GET'])
    def get_ips(self, request, tenant_id, server_id):
        """
        Returns a get flavor response, for any given flavorid.
        (currently the GET ips works only after a GET server after the server is created)
        """
        request.setResponseCode(200)
        return json.dumps(list_addresses(tenant_id, server_id))<|MERGE_RESOLUTION|>--- conflicted
+++ resolved
@@ -38,21 +38,12 @@
         """
         Returns a generic get server response, with status 'ACTIVE'
         """
-<<<<<<< HEAD
-        # if self.s_cache.get(server_id):
-        #     request.setResponseCode(200)
-        #     return json.dumps(get_server(tenant_id, self.s_cache[server_id]))
-        # else:
-        #     return request.setResponseCode(404)
-
-=======
         if self.s_cache.get(server_id):
             request.setResponseCode(200)
             return json.dumps(get_server(tenant_id, self.s_cache[server_id]))
         else:
             request.setResponseCode(404)
             return json.dumps(not_found_response())
->>>>>>> d7c99f8e
 
     @app.route('/v2/<string:tenant_id>/servers', methods=['GET'])
     def list_servers(self, request, tenant_id):
