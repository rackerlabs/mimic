--- conflicted
+++ resolved
@@ -9,14 +9,8 @@
 from twisted.web.server import Request
 from twisted.plugin import IPlugin
 from mimic.canned_responses.loadbalancer import (
-<<<<<<< HEAD
-    del_load_balancer, list_load_balancers,
+    del_load_balancer,
     add_node, delete_node, delete_nodes, list_nodes)
-=======
-    del_load_balancer,
-    add_node, delete_node, delete_nodes, list_nodes,
-    get_nodes)
->>>>>>> e4e2108c
 from mimic.rest.mimicapp import MimicApp
 from mimic.imimic import IAPIMock
 from mimic.catalog import Entry
