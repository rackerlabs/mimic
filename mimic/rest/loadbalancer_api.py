--- conflicted
+++ resolved
@@ -10,12 +10,7 @@
 from twisted.plugin import IPlugin
 from mimic.canned_responses.loadbalancer import (
     del_load_balancer,
-<<<<<<< HEAD
-    add_node, delete_nodes, list_nodes,
-    get_nodes)
-=======
-    delete_node, list_nodes)
->>>>>>> 3d3ffb7e
+    list_nodes)
 from mimic.rest.mimicapp import MimicApp
 from mimic.imimic import IAPIMock
 from mimic.catalog import Entry
