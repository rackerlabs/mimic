# -*- test-case-name: mimic.test.test_loadbalancer -*-
"""
Canned response for add/get/list/delete load balancers and
add/get/delete/list nodes
"""
from random import randrange
from copy import deepcopy
from mimic.util.helper import (EMPTY_RESPONSE,
                               not_found_response, invalid_resource,
                               set_resource_status, seconds_to_timestamp)
from twisted.python import log


def load_balancer_example(lb_info, lb_id, status,
                          current_time):
    """
    Create load balancer response example
    """
    lb_example = {"name": lb_info["name"],
                  "id": lb_id,
                  "protocol": lb_info["protocol"],
                  "port": lb_info.get("port", 80),
                  "algorithm": lb_info.get("algorithm") or "RANDOM",
                  "status": status,
                  "cluster": {"name": "test-cluster"},
                  "timeout": lb_info.get("timeout", 30),
                  "created": {"time": current_time},
                  "virtualIps": [{"address": "127.0.0.1",
                                 "id": 1111, "type": "PUBLIC", "ipVersion": "IPV4"},
                                 {"address": "0000:0000:0000:0000:1111:111b:0000:0000",
                                  "id": 1111,
                                  "type": "PUBLIC",
                                  "ipVersion": "IPV6"}],
                  "sourceAddresses": {"ipv6Public": "0000:0001:0002::00/00",
                                      "ipv4Servicenet": "127.0.0.1",
                                      "ipv4Public": "127.0.0.1"},
                  "httpsRedirect": lb_info.get("httpsRedirect", False),
                  "updated": {"time": current_time},
                  "halfClosed": lb_info.get("halfClosed", False),
                  "connectionLogging": lb_info.get("connectionLogging", {"enabled": False}),
                  "contentCaching": {"enabled": False}}
    if lb_info.get("nodes"):
        lb_example.update({"nodes": _format_nodes_on_lb(lb_info["nodes"])})
    if lb_info.get("metadata"):
        lb_example.update({"metadata": _format_meta(lb_info["metadata"])})
    return lb_example


def del_load_balancer(store, lb_id, current_timestamp):
    """
    Returns response for a load balancer that is in building status for 20
    seconds and response code 202, and adds the new lb to ``store.lbs``.
    A loadbalancer, on delete, goes into PENDING-DELETE and remains in DELETED
    status until a nightly job(maybe?)
    """
    if lb_id in store.lbs:

        if store.lbs[lb_id]["status"] == "PENDING-DELETE":
            msg = ("Must provide valid load balancers: {0} are immutable and "
                   "could not be processed.".format(lb_id))
            # Dont doubt this to be 422, it is 400!
            return invalid_resource(msg, 400), 400

        _verify_and_update_lb_state(store, lb_id, True, current_timestamp)

        if any([store.lbs[lb_id]["status"] == "ACTIVE",
                store.lbs[lb_id]["status"] == "ERROR",
                store.lbs[lb_id]["status"] == "PENDING-UPDATE"]):
            del store.lbs[lb_id]
            return EMPTY_RESPONSE, 202

        if store.lbs[lb_id]["status"] == "PENDING-DELETE":
            return EMPTY_RESPONSE, 202

        if store.lbs[lb_id]["status"] == "DELETED":
            _verify_and_update_lb_state(store, lb_id,
                                        current_timestamp=current_timestamp)
            msg = "Must provide valid load balancers: {0} could not be found.".format(lb_id)
            # Dont doubt this to be 422, it is 400!
            return invalid_resource(msg, 400), 400

    return not_found_response("loadbalancer"), 404


<<<<<<< HEAD
def get_nodes(store, lb_id, node_id, current_timestamp):
    """
    Returns the node on the load balancer
    """
    if lb_id in store.lbs:
        _verify_and_update_lb_state(store, lb_id, False, current_timestamp)

        if store.lbs[lb_id]["status"] == "DELETED":
            return (
                invalid_resource(
                    "The loadbalancer is marked as deleted.", 410),
                410)

        if store.lbs[lb_id].get("nodes"):
            for each in store.lbs[lb_id]["nodes"]:
                if node_id == each["id"]:
                    return {"node": each}, 200
        return not_found_response("node"), 404
=======
def add_node(store, node_list, lb_id, current_timestamp):
    """
    Returns the canned response for add nodes
    """
    if lb_id in store.lbs:

        _verify_and_update_lb_state(store, lb_id, False, current_timestamp)

        if store.lbs[lb_id]["status"] != "ACTIVE":
            resource = invalid_resource(
                "Load Balancer '{0}' has a status of {1} and is considered "
                "immutable.".format(lb_id, store.lbs[lb_id]["status"]), 422)
            return (resource, 422)

        nodes = _format_nodes_on_lb(node_list)

        if store.lbs[lb_id].get("nodes"):
            for existing_node in store.lbs[lb_id]["nodes"]:
                for new_node in node_list:
                    if (existing_node["address"] == new_node["address"] and
                            existing_node["port"] == new_node["port"]):
                        resource = invalid_resource(
                            "Duplicate nodes detected. One or more nodes "
                            "already configured on load balancer.", 413)
                        return (resource, 413)

            store.lbs[lb_id]["nodes"] = store.lbs[lb_id]["nodes"] + nodes
        else:
            store.lbs[lb_id]["nodes"] = nodes
            store.lbs[lb_id]["nodeCount"] = len(store.lbs[lb_id]["nodes"])
            _verify_and_update_lb_state(store, lb_id,
                                        current_timestamp=current_timestamp)
        return {"nodes": nodes}, 202
>>>>>>> 84f42572

    return not_found_response("loadbalancer"), 404


def _delete_node(store, lb_id, node_id):
    """Delete a node by ID."""
    if store.lbs[lb_id].get("nodes"):
        for each in store.lbs[lb_id]["nodes"]:
            if each["id"] == node_id:
                index = store.lbs[lb_id]["nodes"].index(each)
                del store.lbs[lb_id]["nodes"][index]
                if not store.lbs[lb_id]["nodes"]:
                    del store.lbs[lb_id]["nodes"]
                store.lbs[lb_id].update({"nodeCount": len(store.lbs[lb_id].get("nodes", []))})
                return True
    return False


def delete_node(store, lb_id, node_id, current_timestamp):
    """
    Determines whether the node to be deleted exists in mimic store, deletes
    the node, and returns the response code.
    """
    if lb_id in store.lbs:

        _verify_and_update_lb_state(store, lb_id, False, current_timestamp)

        if store.lbs[lb_id]["status"] != "ACTIVE":
            # Error message verified as of 2015-04-22
            resource = invalid_resource(
                "Load Balancer '{0}' has a status of '{1}' and is considered "
                "immutable.".format(lb_id, store.lbs[lb_id]["status"]), 422)
            return (resource, 422)

        _verify_and_update_lb_state(store, lb_id,
                                    current_timestamp=current_timestamp)

        if _delete_node(store, lb_id, node_id):
            return None, 202
        else:
            return not_found_response("node"), 404

    return not_found_response("loadbalancer"), 404


def list_nodes(store, lb_id, current_timestamp):
    """
    Returns the list of nodes remaining on the load balancer
    """
    if lb_id in store.lbs:
        _verify_and_update_lb_state(store, lb_id, False, current_timestamp)
        if lb_id not in store.lbs:
            return not_found_response("loadbalancer"), 404

        if store.lbs[lb_id]["status"] == "DELETED":
            return invalid_resource("The loadbalancer is marked as deleted.", 410), 410
        node_list = []
        if store.lbs[lb_id].get("nodes"):
            node_list = store.lbs[lb_id]["nodes"]
        return {"nodes": node_list}, 200
    else:
        return not_found_response("loadbalancer"), 404


def _format_nodes_on_lb(node_list):
    """
    create a dict of nodes given the list of nodes
    """
    nodes = []
    for each in node_list:
        node = {}
        node["address"] = each["address"]
        node["condition"] = each["condition"]
        node["port"] = each["port"]
        if each.get("weight"):
            node["weight"] = each["weight"]
        if each.get("type"):
            node["type"] = each["type"]
        node["id"] = randrange(999999)
        node["status"] = "ONLINE"
        nodes.append(node)
    return nodes


def _format_meta(metadata_list):
    """
    creates metadata with 'id' as a key
    """
    meta = []
    for each in metadata_list:
        each.update({"id": randrange(999)})
        meta.append(each)
    return meta


def _lb_without_tenant(store, lb_id):
    """
    returns a copy of the store for the given lb_id, without
    tenant_id
    """
    new_lb = deepcopy(store.lbs[lb_id])
    del new_lb["tenant_id"]
    del new_lb["nodeCount"]
    return new_lb


def _prep_for_list(lb_list):
    """
    Removes tenant id and changes the nodes list to 'nodeCount' set to the
    number of node on the LB
    """
    entries_to_keep = ('name', 'protocol', 'id', 'port', 'algorithm', 'status', 'timeout',
                       'created', 'virtualIps', 'updated', 'nodeCount')
    filtered_lb_list = []
    for each in lb_list:
        filtered_lb_list.append(dict((entry, each[entry]) for entry in entries_to_keep))
    return filtered_lb_list


def _verify_and_update_lb_state(store, lb_id, set_state=True,
                                current_timestamp=None):
    """
    Based on the current state, the metadata on the lb and the time since the LB has
    been in that state, set the appropriate state in store.lbs
    Note: Reconsider if update metadata is implemented
    """
    current_timestring = seconds_to_timestamp(current_timestamp)
    if store.lbs[lb_id]["status"] == "BUILD":
        store.meta[lb_id]["lb_building"] = store.meta[lb_id]["lb_building"] or 10
        store.lbs[lb_id]["status"] = set_resource_status(
            store.lbs[lb_id]["updated"]["time"],
            store.meta[lb_id]["lb_building"],
            current_timestamp=current_timestamp
        ) or "BUILD"

    elif store.lbs[lb_id]["status"] == "ACTIVE" and set_state:
        if "lb_pending_update" in store.meta[lb_id]:
            store.lbs[lb_id]["status"] = "PENDING-UPDATE"
            log.msg(store.lbs[lb_id]["status"])
        if "lb_pending_delete" in store.meta[lb_id]:
            store.lbs[lb_id]["status"] = "PENDING-DELETE"
        if "lb_error_state" in store.meta[lb_id]:
            store.lbs[lb_id]["status"] = "ERROR"
        store.lbs[lb_id]["updated"]["time"] = current_timestring

    elif store.lbs[lb_id]["status"] == "PENDING-UPDATE":
        if "lb_pending_update" in store.meta[lb_id]:
            store.lbs[lb_id]["status"] = set_resource_status(
                store.lbs[lb_id]["updated"]["time"],
                store.meta[lb_id]["lb_pending_update"],
                current_timestamp=current_timestamp
            ) or "PENDING-UPDATE"

    elif store.lbs[lb_id]["status"] == "PENDING-DELETE":
        store.meta[lb_id]["lb_pending_delete"] = store.meta[lb_id]["lb_pending_delete"] or 10
        store.lbs[lb_id]["status"] = set_resource_status(
            store.lbs[lb_id]["updated"]["time"],
            store.meta[lb_id]["lb_pending_delete"], "DELETED",
            current_timestamp=current_timestamp
        ) or "PENDING-DELETE"
        store.lbs[lb_id]["updated"]["time"] = current_timestring

    elif store.lbs[lb_id]["status"] == "DELETED":
        # see del_load_balancer above for an explanation of this state change.
        store.lbs[lb_id]["status"] = set_resource_status(
            store.lbs[lb_id]["updated"]["time"], 3600, "DELETING-NOW",
            current_timestamp=current_timestamp
        ) or "DELETED"
        if store.lbs[lb_id]["status"] == "DELETING-NOW":
            del store.lbs[lb_id]<|MERGE_RESOLUTION|>--- conflicted
+++ resolved
@@ -82,64 +82,6 @@
     return not_found_response("loadbalancer"), 404
 
 
-<<<<<<< HEAD
-def get_nodes(store, lb_id, node_id, current_timestamp):
-    """
-    Returns the node on the load balancer
-    """
-    if lb_id in store.lbs:
-        _verify_and_update_lb_state(store, lb_id, False, current_timestamp)
-
-        if store.lbs[lb_id]["status"] == "DELETED":
-            return (
-                invalid_resource(
-                    "The loadbalancer is marked as deleted.", 410),
-                410)
-
-        if store.lbs[lb_id].get("nodes"):
-            for each in store.lbs[lb_id]["nodes"]:
-                if node_id == each["id"]:
-                    return {"node": each}, 200
-        return not_found_response("node"), 404
-=======
-def add_node(store, node_list, lb_id, current_timestamp):
-    """
-    Returns the canned response for add nodes
-    """
-    if lb_id in store.lbs:
-
-        _verify_and_update_lb_state(store, lb_id, False, current_timestamp)
-
-        if store.lbs[lb_id]["status"] != "ACTIVE":
-            resource = invalid_resource(
-                "Load Balancer '{0}' has a status of {1} and is considered "
-                "immutable.".format(lb_id, store.lbs[lb_id]["status"]), 422)
-            return (resource, 422)
-
-        nodes = _format_nodes_on_lb(node_list)
-
-        if store.lbs[lb_id].get("nodes"):
-            for existing_node in store.lbs[lb_id]["nodes"]:
-                for new_node in node_list:
-                    if (existing_node["address"] == new_node["address"] and
-                            existing_node["port"] == new_node["port"]):
-                        resource = invalid_resource(
-                            "Duplicate nodes detected. One or more nodes "
-                            "already configured on load balancer.", 413)
-                        return (resource, 413)
-
-            store.lbs[lb_id]["nodes"] = store.lbs[lb_id]["nodes"] + nodes
-        else:
-            store.lbs[lb_id]["nodes"] = nodes
-            store.lbs[lb_id]["nodeCount"] = len(store.lbs[lb_id]["nodes"])
-            _verify_and_update_lb_state(store, lb_id,
-                                        current_timestamp=current_timestamp)
-        return {"nodes": nodes}, 202
->>>>>>> 84f42572
-
-    return not_found_response("loadbalancer"), 404
-
-
 def _delete_node(store, lb_id, node_id):
     """Delete a node by ID."""
     if store.lbs[lb_id].get("nodes"):
