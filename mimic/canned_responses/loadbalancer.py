# -*- test-case-name: mimic.test.test_loadbalancer -*-
"""
Canned response for add/get/list/delete load balancers and
add/get/delete/list nodes
"""
from random import randrange
from copy import deepcopy
from mimic.util.helper import (EMPTY_RESPONSE,
                               not_found_response, invalid_resource,
                               set_resource_status, seconds_to_timestamp)
from twisted.python import log


def load_balancer_example(lb_info, lb_id, status,
                          current_time):
    """
    Create load balancer response example
    """
    lb_example = {"name": lb_info["name"],
                  "id": lb_id,
                  "protocol": lb_info["protocol"],
                  "port": lb_info.get("port", 80),
                  "algorithm": lb_info.get("algorithm") or "RANDOM",
                  "status": status,
                  "cluster": {"name": "test-cluster"},
                  "timeout": lb_info.get("timeout", 30),
                  "created": {"time": current_time},
                  "virtualIps": [{"address": "127.0.0.1",
                                 "id": 1111, "type": "PUBLIC", "ipVersion": "IPV4"},
                                 {"address": "0000:0000:0000:0000:1111:111b:0000:0000",
                                  "id": 1111,
                                  "type": "PUBLIC",
                                  "ipVersion": "IPV6"}],
                  "sourceAddresses": {"ipv6Public": "0000:0001:0002::00/00",
                                      "ipv4Servicenet": "127.0.0.1",
                                      "ipv4Public": "127.0.0.1"},
                  "httpsRedirect": lb_info.get("httpsRedirect", False),
                  "updated": {"time": current_time},
                  "halfClosed": lb_info.get("halfClosed", False),
                  "connectionLogging": lb_info.get("connectionLogging", {"enabled": False}),
                  "contentCaching": {"enabled": False}}
    if lb_info.get("nodes"):
        lb_example.update({"nodes": _format_nodes_on_lb(lb_info["nodes"])})
    if lb_info.get("metadata"):
        lb_example.update({"metadata": _format_meta(lb_info["metadata"])})
    return lb_example


def del_load_balancer(store, lb_id, current_timestamp):
    """
    Returns response for a load balancer that is in building status for 20
    seconds and response code 202, and adds the new lb to ``store.lbs``.
    A loadbalancer, on delete, goes into PENDING-DELETE and remains in DELETED
    status until a nightly job(maybe?)
    """
    if lb_id in store.lbs:

        if store.lbs[lb_id]["status"] == "PENDING-DELETE":
            msg = ("Must provide valid load balancers: {0} are immutable and "
                   "could not be processed.".format(lb_id))
            # Dont doubt this to be 422, it is 400!
            return invalid_resource(msg, 400), 400

        _verify_and_update_lb_state(store, lb_id, True, current_timestamp)

        if any([store.lbs[lb_id]["status"] == "ACTIVE",
                store.lbs[lb_id]["status"] == "ERROR",
                store.lbs[lb_id]["status"] == "PENDING-UPDATE"]):
            del store.lbs[lb_id]
            return EMPTY_RESPONSE, 202

        if store.lbs[lb_id]["status"] == "PENDING-DELETE":
            return EMPTY_RESPONSE, 202

        if store.lbs[lb_id]["status"] == "DELETED":
            _verify_and_update_lb_state(store, lb_id,
                                        current_timestamp=current_timestamp)
            msg = "Must provide valid load balancers: {0} could not be found.".format(lb_id)
            # Dont doubt this to be 422, it is 400!
            return invalid_resource(msg, 400), 400

    return not_found_response("loadbalancer"), 404


def _delete_node(store, lb_id, node_id):
    """Delete a node by ID."""
    if store.lbs[lb_id].get("nodes"):
        for each in store.lbs[lb_id]["nodes"]:
            if each["id"] == node_id:
                index = store.lbs[lb_id]["nodes"].index(each)
                del store.lbs[lb_id]["nodes"][index]
                if not store.lbs[lb_id]["nodes"]:
                    del store.lbs[lb_id]["nodes"]
                store.lbs[lb_id].update({"nodeCount": len(store.lbs[lb_id].get("nodes", []))})
                return True
    return False


<<<<<<< HEAD
def delete_nodes(store, lb_id, node_ids, current_timestamp):
    """
    Bulk-delete multiple LB nodes.
    """
    if not node_ids:
        resp = {
            "message": "Must supply one or more id's to process this request.",
            "code": 400}
        return resp, 400

    if lb_id not in store.lbs:
        return not_found_response("loadbalancer"), 404

    _verify_and_update_lb_state(store, lb_id, False, current_timestamp)

    if store.lbs[lb_id]["status"] != "ACTIVE":
        # Error message verified as of 2015-04-22
        resp = {"message": "LoadBalancer is not ACTIVE",
                "code": 422}
        return resp, 422

    # We need to verify all the deletions up front, and only allow it through
    # if all of them are valid.
    all_ids = [node["id"] for node in store.lbs[lb_id].get("nodes", [])]
    non_nodes = set(node_ids).difference(all_ids)
    if non_nodes:
        nodes = ','.join(map(str, non_nodes))
        resp = {
            "validationErrors": {
                "messages": [
                    "Node ids {0} are not a part of your loadbalancer".format(nodes)
                ]
            },
            "message": "Validation Failure",
            "code": 400,
            "details": "The object is not valid"}
        return resp, 400

    for node_id in node_ids:
        # It should not be possible for this to fail, since we've already
        # checked that they all exist.
        assert _delete_node(store, lb_id, node_id) == True

    _verify_and_update_lb_state(store, lb_id,
                                current_timestamp=current_timestamp)
    return EMPTY_RESPONSE, 202
=======
def delete_node(store, lb_id, node_id, current_timestamp):
    """
    Determines whether the node to be deleted exists in mimic store, deletes
    the node, and returns the response code.
    """
    if lb_id in store.lbs:

        _verify_and_update_lb_state(store, lb_id, False, current_timestamp)

        if store.lbs[lb_id]["status"] != "ACTIVE":
            # Error message verified as of 2015-04-22
            resource = invalid_resource(
                "Load Balancer '{0}' has a status of '{1}' and is considered "
                "immutable.".format(lb_id, store.lbs[lb_id]["status"]), 422)
            return (resource, 422)

        _verify_and_update_lb_state(store, lb_id,
                                    current_timestamp=current_timestamp)

        if _delete_node(store, lb_id, node_id):
            return None, 202
        else:
            return not_found_response("node"), 404

    return not_found_response("loadbalancer"), 404
>>>>>>> 3d3ffb7e


def list_nodes(store, lb_id, current_timestamp):
    """
    Returns the list of nodes remaining on the load balancer
    """
    if lb_id in store.lbs:
        _verify_and_update_lb_state(store, lb_id, False, current_timestamp)
        if lb_id not in store.lbs:
            return not_found_response("loadbalancer"), 404

        if store.lbs[lb_id]["status"] == "DELETED":
            return invalid_resource("The loadbalancer is marked as deleted.", 410), 410
        node_list = []
        if store.lbs[lb_id].get("nodes"):
            node_list = store.lbs[lb_id]["nodes"]
        return {"nodes": node_list}, 200
    else:
        return not_found_response("loadbalancer"), 404


def _format_nodes_on_lb(node_list):
    """
    create a dict of nodes given the list of nodes
    """
    nodes = []
    for each in node_list:
        node = {}
        node["address"] = each["address"]
        node["condition"] = each["condition"]
        node["port"] = each["port"]
        if each.get("weight"):
            node["weight"] = each["weight"]
        if each.get("type"):
            node["type"] = each["type"]
        node["id"] = randrange(999999)
        node["status"] = "ONLINE"
        nodes.append(node)
    return nodes


def _format_meta(metadata_list):
    """
    creates metadata with 'id' as a key
    """
    meta = []
    for each in metadata_list:
        each.update({"id": randrange(999)})
        meta.append(each)
    return meta


def _lb_without_tenant(store, lb_id):
    """
    returns a copy of the store for the given lb_id, without
    tenant_id
    """
    new_lb = deepcopy(store.lbs[lb_id])
    del new_lb["tenant_id"]
    del new_lb["nodeCount"]
    return new_lb


def _prep_for_list(lb_list):
    """
    Removes tenant id and changes the nodes list to 'nodeCount' set to the
    number of node on the LB
    """
    entries_to_keep = ('name', 'protocol', 'id', 'port', 'algorithm', 'status', 'timeout',
                       'created', 'virtualIps', 'updated', 'nodeCount')
    filtered_lb_list = []
    for each in lb_list:
        filtered_lb_list.append(dict((entry, each[entry]) for entry in entries_to_keep))
    return filtered_lb_list


def _verify_and_update_lb_state(store, lb_id, set_state=True,
                                current_timestamp=None):
    """
    Based on the current state, the metadata on the lb and the time since the LB has
    been in that state, set the appropriate state in store.lbs
    Note: Reconsider if update metadata is implemented
    """
    current_timestring = seconds_to_timestamp(current_timestamp)
    if store.lbs[lb_id]["status"] == "BUILD":
        store.meta[lb_id]["lb_building"] = store.meta[lb_id]["lb_building"] or 10
        store.lbs[lb_id]["status"] = set_resource_status(
            store.lbs[lb_id]["updated"]["time"],
            store.meta[lb_id]["lb_building"],
            current_timestamp=current_timestamp
        ) or "BUILD"

    elif store.lbs[lb_id]["status"] == "ACTIVE" and set_state:
        if "lb_pending_update" in store.meta[lb_id]:
            store.lbs[lb_id]["status"] = "PENDING-UPDATE"
            log.msg(store.lbs[lb_id]["status"])
        if "lb_pending_delete" in store.meta[lb_id]:
            store.lbs[lb_id]["status"] = "PENDING-DELETE"
        if "lb_error_state" in store.meta[lb_id]:
            store.lbs[lb_id]["status"] = "ERROR"
        store.lbs[lb_id]["updated"]["time"] = current_timestring

    elif store.lbs[lb_id]["status"] == "PENDING-UPDATE":
        if "lb_pending_update" in store.meta[lb_id]:
            store.lbs[lb_id]["status"] = set_resource_status(
                store.lbs[lb_id]["updated"]["time"],
                store.meta[lb_id]["lb_pending_update"],
                current_timestamp=current_timestamp
            ) or "PENDING-UPDATE"

    elif store.lbs[lb_id]["status"] == "PENDING-DELETE":
        store.meta[lb_id]["lb_pending_delete"] = store.meta[lb_id]["lb_pending_delete"] or 10
        store.lbs[lb_id]["status"] = set_resource_status(
            store.lbs[lb_id]["updated"]["time"],
            store.meta[lb_id]["lb_pending_delete"], "DELETED",
            current_timestamp=current_timestamp
        ) or "PENDING-DELETE"
        store.lbs[lb_id]["updated"]["time"] = current_timestring

    elif store.lbs[lb_id]["status"] == "DELETED":
        # see del_load_balancer above for an explanation of this state change.
        store.lbs[lb_id]["status"] = set_resource_status(
            store.lbs[lb_id]["updated"]["time"], 3600, "DELETING-NOW",
            current_timestamp=current_timestamp
        ) or "DELETED"
        if store.lbs[lb_id]["status"] == "DELETING-NOW":
            del store.lbs[lb_id]<|MERGE_RESOLUTION|>--- conflicted
+++ resolved
@@ -96,82 +96,6 @@
     return False
 
 
-<<<<<<< HEAD
-def delete_nodes(store, lb_id, node_ids, current_timestamp):
-    """
-    Bulk-delete multiple LB nodes.
-    """
-    if not node_ids:
-        resp = {
-            "message": "Must supply one or more id's to process this request.",
-            "code": 400}
-        return resp, 400
-
-    if lb_id not in store.lbs:
-        return not_found_response("loadbalancer"), 404
-
-    _verify_and_update_lb_state(store, lb_id, False, current_timestamp)
-
-    if store.lbs[lb_id]["status"] != "ACTIVE":
-        # Error message verified as of 2015-04-22
-        resp = {"message": "LoadBalancer is not ACTIVE",
-                "code": 422}
-        return resp, 422
-
-    # We need to verify all the deletions up front, and only allow it through
-    # if all of them are valid.
-    all_ids = [node["id"] for node in store.lbs[lb_id].get("nodes", [])]
-    non_nodes = set(node_ids).difference(all_ids)
-    if non_nodes:
-        nodes = ','.join(map(str, non_nodes))
-        resp = {
-            "validationErrors": {
-                "messages": [
-                    "Node ids {0} are not a part of your loadbalancer".format(nodes)
-                ]
-            },
-            "message": "Validation Failure",
-            "code": 400,
-            "details": "The object is not valid"}
-        return resp, 400
-
-    for node_id in node_ids:
-        # It should not be possible for this to fail, since we've already
-        # checked that they all exist.
-        assert _delete_node(store, lb_id, node_id) == True
-
-    _verify_and_update_lb_state(store, lb_id,
-                                current_timestamp=current_timestamp)
-    return EMPTY_RESPONSE, 202
-=======
-def delete_node(store, lb_id, node_id, current_timestamp):
-    """
-    Determines whether the node to be deleted exists in mimic store, deletes
-    the node, and returns the response code.
-    """
-    if lb_id in store.lbs:
-
-        _verify_and_update_lb_state(store, lb_id, False, current_timestamp)
-
-        if store.lbs[lb_id]["status"] != "ACTIVE":
-            # Error message verified as of 2015-04-22
-            resource = invalid_resource(
-                "Load Balancer '{0}' has a status of '{1}' and is considered "
-                "immutable.".format(lb_id, store.lbs[lb_id]["status"]), 422)
-            return (resource, 422)
-
-        _verify_and_update_lb_state(store, lb_id,
-                                    current_timestamp=current_timestamp)
-
-        if _delete_node(store, lb_id, node_id):
-            return None, 202
-        else:
-            return not_found_response("node"), 404
-
-    return not_found_response("loadbalancer"), 404
->>>>>>> 3d3ffb7e
-
-
 def list_nodes(store, lb_id, current_timestamp):
     """
     Returns the list of nodes remaining on the load balancer
