--- conflicted
+++ resolved
@@ -3,56 +3,6 @@
 Canned response for get auth token
 """
 from datetime import datetime, timedelta
-<<<<<<< HEAD
-from random import randrange
-import os.path
-import json
-auth_cache = {}
-token_cache = {}
-
-
-def get_token(tenant_id, auth_user_name):
-    json_files_dir = os.path.expanduser(
-        '~/mimic/mimic/canned_responses/json_files')
-    if auth_user_name == 'user-admin':
-        json_file_name = json_files_dir+'/user_admin_role.json'
-    elif auth_user_name == 'global-admin':
-        json_file_name = json_files_dir+'/global_admin_role.json'
-    else:
-        json_file_name = json_files_dir+'/user_admin_role.json'
-    json_file = open(json_file_name, 'r')
-    resp = json.load(json_file)
-    exp = (
-        datetime.now() +
-        timedelta(1)).strftime(('%Y-%m-%dT%H:%M:%S.999-05:00'))
-    resp['access']['token']['expires'] = exp
-    resp['access']['token']['tenant']['id'] = tenant_id
-    resp['access']['token']['tenant']['name'] = tenant_id
-    return resp
-
-
-def get_user(tenant_id):
-    username = 'mockuser{0}'.format(str(randrange(999999)))
-    auth_cache[username] = {'tenant_id': tenant_id}
-    return {'user': {'id': username}}
-
-
-def get_user_token(expires_in, username):
-    token = 'mocked-token{0}'.format(str(randrange(9999999)))
-    if username in auth_cache:
-        if not auth_cache.get('username.token'):
-            auth_cache[username]['token'] = token
-            token_cache[token] = auth_cache[username]['tenant_id']
-    else:
-        auth_cache['no-user']['token'] = 'token-even-when-no-user'
-    return {
-        "access":
-        {"token":
-           {"id": auth_cache[username]['token'],
-            "expires": ((datetime.now() + timedelta(seconds=int(expires_in))).
-                        strftime(('%Y-%m-%dT%H:%M:%S.999-05:00')))}
-         }
-=======
 
 
 GLOBAL_MUTABLE_AUTH_STORE = {}
@@ -129,7 +79,6 @@
                 "roles": response_roles,
             }
         }
->>>>>>> 4b50be36
     }
 
 
