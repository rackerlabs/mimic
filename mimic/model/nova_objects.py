"""
Model objects for the Nova mimic.
"""

import re

from characteristic import attributes, Attribute
from random import randrange
from json import loads, dumps
from urllib import urlencode

from six import string_types

from mimic.util.helper import (
    seconds_to_timestamp,
    random_string,
    timestamp_to_seconds
)
<<<<<<< HEAD
from mimic.model.flavor_objects import (
    Flavor, RackspaceStandardFlavor, RackspaceComputeFlavor, RackspaceMemoryFlavor,
    RackspaceOnMetalFlavor, RackspaceIOFlavor, RackspaceGeneralFlavor,
    RackspacePerformance1Flavor, RackspacePerformance2Flavor)

from mimic.model.image_objects import (
    RackspaceWindowsImage, RackspaceArchImage, RackspaceCentOSPVImage,
    RackspaceCentOSPVHMImage, RackspaceCoreOSImage, RackspaceDebianImage,
    RackspaceFedoraImage, RackspaceFreeBSDImage, RackspaceGentooImage, RackspaceOpenSUSEImage,
    RackspaceRedHatPVImage, RackspaceRedHatPVHMImage, RackspaceUbuntuPVImage, RackspaceUbuntuPVHMImage,
    RackspaceVyattaImage, RackspaceScientificImage, RackspaceOnMetalCentOSImage,
    RackspaceOnMetalCoreOSImage, RackspaceOnMetalDebianImage, RackspaceOnMetalFedoraImage,
    RackspaceOnMetalUbuntuImage, OnMetalImage)

from mimic.canned_responses.mimic_presets import get_presets
=======
from mimic.canned_responses.mimic_presets import get_presets
from mimic.model.glance_objects import Image, random_image_list

>>>>>>> 4dbd5427
from mimic.model.behaviors import (
    BehaviorRegistryCollection, EventDescription, Criterion, regexp_predicate
)
from twisted.web.http import ACCEPTED, BAD_REQUEST, FORBIDDEN, NOT_FOUND


@attributes(['nova_message'])
class LimitError(Exception):
    """
    Error to be raised when a limit has been exceeded.
    """


@attributes(['nova_message'])
class BadRequestError(Exception):
    """
    Error to be raised when bad input has been received to Nova.
    """


def _nova_error_message(msg_type, message, status_code, request):
    """
    Set the response code on the request, and return a JSON blob representing
    a Nova error body, in the format Nova returns error messages.

    :param str msg_type: What type of error this is - something like
        "badRequest" or "itemNotFound" for Nova.
    :param str message: The message to include in the body.
    :param int status_code: The status code to set
    :param request: the request to set the status code on

    :return: dictionary representing the error body
    """
    request.setResponseCode(status_code)
    return {
        msg_type: {
            "message": message,
            "code": status_code
        }
    }


def bad_request(message, request):
    """
    Return a 400 error body associated with a Nova bad request error.
    Also sets the response code on the request.

    :param str message: The message to include in the bad request body.
    :param request: The request on which to set the response code.

    :return: dictionary representing the error body.
    """
    return _nova_error_message("badRequest", message, BAD_REQUEST, request)


def not_found(message, request):
    """
    Return a 404 error body associated with a Nova not found error.
    Also sets the response code on the request.

    :param str message: The message to include in the bad request body.
    :param request: The request on which to set the response code.

    :return: dictionary representing the error body.
    """
    return _nova_error_message("itemNotFound", message, NOT_FOUND, request)


def conflicting(message, request):
    """
    Return a 409 error body associated with a Nova conflicting request error.

    :param str message: The message to include in the bad request body.
    :param request: The request on which to set the response code.

    :return: dictionary representing the error body.
    """
    return _nova_error_message("conflictingRequest", message, 409, request)


def forbidden(message, request):
    """
    Return a 403 error body associated with a Nova forbidden error.
    Also sets the response code on the request.

    :param str message: The message to include in the bad request body.
    :param request: The request on which to set the response code.

    :return: dictionary representing the error body.
    """
    return _nova_error_message("forbidden", message, FORBIDDEN, request)


@attributes(["collection", "server_id", "server_name", "metadata",
             "creation_time", "update_time", "public_ips", "private_ips",
             "status", "flavor_ref", "image_ref", "disk_config",
             "admin_password", "creation_request_json",
             Attribute('max_metadata_items', instance_of=int,
                       default_value=40)])
class Server(object):
    """
    A :obj:`Server` is a representation of all the state associated with a nova
    server.  It can produce JSON-serializable objects for various pieces of
    state that are required for API responses.
    """

    static_defaults = {
        "OS-EXT-STS:power_state": 1,
        "OS-EXT-STS:task_state": None,
        "accessIPv4": "198.101.241.238",  # TODO: same as public IP
        "accessIPv6": "2001:4800:780e:0510:d87b:9cbc:ff04:513a",
        "key_name": None,
        "hostId": "33ccb6c82f3625748b6f2338f54d8e9df07cc583251e001355569056",
        "progress": 100,
        "user_id": "170454"
    }

    def addresses_json(self):
        """
        Create a JSON-serializable data structure describing the public and
        private IPs associated with this server.
        """
        return {
            "private": [addr.json() for addr in self.private_ips],
            "public": [addr.json() for addr in self.public_ips]
        }

    def links_json(self, absolutize_url):
        """
        Create a JSON-serializable data structure describing the links to this
        server.

        :param callable absolutize_url: see :obj:`default_create_behavior`.
        """
        tenant_id = self.collection.tenant_id
        server_id = self.server_id
        return [
            {
                "href": absolutize_url("v2/{0}/servers/{1}"
                                       .format(tenant_id, server_id)),
                "rel": "self"
            },
            {
                "href": absolutize_url("{0}/servers/{1}"
                                       .format(tenant_id, server_id)),
                "rel": "bookmark"
            }
        ]

    def brief_json(self, absolutize_url):
        """
        Brief JSON-serializable version of this server, for the non-details
        list servers request.
        """
        return {
            'name': self.server_name,
            'links': self.links_json(absolutize_url),
            'id': self.server_id
        }

    def detail_json(self, absolutize_url):
        """
        Long-form JSON-serializable object representation of this server, as
        returned by either a GET on this individual server or a member in the
        list returned by the list-details request.
        """
        template = self.static_defaults.copy()
        tenant_id = self.collection.tenant_id
        template.update({
            "id": self.server_id,
            "OS-DCF:diskConfig": self.disk_config,
            "OS-EXT-STS:vm_state": self.status,
            "addresses": self.addresses_json(),
            "created": seconds_to_timestamp(self.creation_time),
            "updated": seconds_to_timestamp(self.update_time),
            "flavor": {
                "id": self.flavor_ref,
                "links": [{
                    "href": absolutize_url("{0}/flavors/{1}".format(tenant_id, self.flavor_ref)),
                    "rel": "bookmark"}],
            },
            "image": {
                "id": self.image_ref,
                "links": [{
                    "href": absolutize_url("{0}/images/{1}".format(tenant_id, self.flavor_ref)),
                    "rel": "bookmark"}]
            }
            if self.image_ref is not None else '',
            "links": self.links_json(absolutize_url),
            "metadata": self.metadata,
            "name": self.server_name,
            "tenant_id": tenant_id,
            "status": self.status
        })
        return template

    def creation_response_json(self, absolutize_url):
        """
        A JSON-serializable object returned for the initial creation of this
        server.
        """
        return {
            'server': {
                "OS-DCF:diskConfig": self.disk_config,
                "id": self.server_id,
                "links": self.links_json(absolutize_url),
                "adminPass": self.admin_password
            }
        }

    def set_metadata(self, metadata):
        """
        Replace all metadata with given metadata
        """
        self.metadata = metadata
        self.update_time = self.collection.clock.seconds()

    def set_metadata_item(self, key, value):
        """
        Set a metadata item on the server.

        All the response messages have been verified as of 2015-04-23 against
        Rackspace Nova.
        """
        if key not in self.metadata:
            if len(self.metadata) == self.max_metadata_items:
                raise LimitError(nova_message=(
                    "Maximum number of metadata items exceeds {0}"
                    .format(self.max_metadata_items)))

        if not isinstance(value, string_types):
            raise BadRequestError(nova_message=(
                "Invalid metadata: The input is not a string or unicode"))

        self.metadata[key] = value
        self.update_time = self.collection.clock.seconds()

    def update_status(self, status):
        """
        Update status on the server. This will also update the `update_time`
        of the server
        """
        self.status = status
        self.update_time = self.collection.clock.seconds()

    @classmethod
    def validate_metadata(cls, metadata, max_metadata_items=40):
        """
        Validate the given metadata - this is the complete metadata dict.

        All the response messages have been verified as of 2015-04-23 against
        Rackspace Nova.
        """
        if not isinstance(metadata, dict):
            raise BadRequestError(nova_message="Malformed request body")
        if len(metadata) > max_metadata_items:
            raise LimitError(nova_message=(
                "Maximum number of metadata items exceeds {0}"
                .format(max_metadata_items)))
        if not all(isinstance(v, string_types) for v in metadata.values()):
            raise BadRequestError(nova_message=(
                "Invalid metadata: The input is not a string or unicode"))

    @classmethod
    def from_creation_request_json(cls, collection, creation_json,
                                   ipsegment=lambda: randrange(255),
                                   max_metadata_items=40):
        """
        Create a :obj:`Server` from a JSON-serializable object that would be in
        the body of a create server request.
        """
        now = collection.clock.seconds()
        server_json = creation_json['server']
        disk_config = server_json.get('OS-DCF:diskConfig', None) or "AUTO"
        if disk_config not in ["AUTO", "MANUAL"]:
            raise BadRequestError(nova_message=(
                "OS-DCF:diskConfig must be either 'MANUAL' or 'AUTO'."))

        metadata = server_json.get("metadata") or {}
        cls.validate_metadata(metadata, max_metadata_items)

        self = cls(
            collection=collection,
            server_name=server_json['name'],
            server_id=('test-server{0}-id-{0}'
                       .format(str(randrange(9999999999)))),
            metadata=metadata,
            creation_time=now,
            update_time=now,
            private_ips=[
                IPv4Address(address="10.180.{0}.{1}"
                            .format(ipsegment(), ipsegment())),
            ],
            public_ips=[
                IPv4Address(address="198.101.241.{0}".format(ipsegment())),
                IPv6Address(address="2001:4800:780e:0510:d87b:9cbc:ff04:513a")
            ],
            creation_request_json=creation_json,
            flavor_ref=server_json['flavorRef'],
            image_ref=server_json['imageRef'] or '',
            disk_config=disk_config,
            status="ACTIVE",
            admin_password=random_string(12),
            max_metadata_items=max_metadata_items
        )
        collection.servers.append(self)
        return self


@attributes(["address"])
class IPv4Address(object):
    """
    An IPv4 address for a server.
    """

    def json(self):
        """
        A JSON-serializable representation of this address.
        """
        return {"addr": self.address, "version": 4}


@attributes(["address"])
class IPv6Address(object):
    """
    An IPv6 address for a server.
    """

    def json(self):
        """
        A JSON-serializable representation of this address.
        """
        return {"addr": self.address, "version": 6}


server_creation = EventDescription()


@server_creation.declare_criterion("server_name")
def server_name_criterion(value):
    """
    Return a Criterion which matches the given regular expression string
    against the ``"server_name"`` attribute.
    """
    return Criterion(name='server_name', predicate=regexp_predicate(value))


@server_creation.declare_criterion("metadata")
def metadata_criterion(value):
    """
    Return a Criterion which matches against metadata.

    :param value: a dictionary, mapping a regular expression of a metadata key
        to a regular expression describing a metadata value.
    :type value: dict mapping unicode to unicode
    """
    def predicate(attribute):
        for k, v in value.items():
            if not re.compile(v).match(attribute.get(k, "")):
                return False
        return True
    return Criterion(name='metadata', predicate=predicate)


@server_creation.declare_default_behavior
def default_create_behavior(collection, http, json, absolutize_url,
                            ipsegment=lambda: randrange(255), hook=None):
    """
    Default behavior in response to a server creation.

    :param absolutize_url: A 1-argument function that takes a string and
        returns a string, where the input is the list of segments identifying a
        particular object within the compute service's URL hierarchy within a
        region, and the output is an absolute URL that identifies that same
        object.  Note that the region's URL hierarchy begins before the version
        identifier, because bookmark links omit the version identifier and go
        straight to the tenant ID.  Be sure to include the 'v2' first if you
        are generating a versioned URL; the tenant ID itself should always be
        passed in as part of the input, either the second or first segment,
        depending on whether the version is included or not respectively.

        Note that this is passed in on every request so that servers do not
        retain a memory of their full URLs internally, and therefore you may
        access Mimic under different hostnames and it will give you URLs
        appropriate to how you accessed it every time.  This is intentionally
        to support the use-case of running tests against your local dev machine
        as 'localhost' and then showing someone else the state that things are
        in when they will have to access your machine under a different
        hostname and therefore a different URI.

    :param ipsegment: A hook provided for IP generation so the IP addresses in
        tests are deterministic; normally a random number between 0 and 255.
    :param callable hook: a 1-argument callable which, if specified, will be
        invoked with the :obj:`Server` object after creating it, but before
        generating the response.  This allows for invoking the default behavior
        with a small tweak to alter the server's state in some way.
    """
    new_server = Server.from_creation_request_json(collection, json, ipsegment)
    if hook is not None:
        hook(new_server)
    response = new_server.creation_response_json(absolutize_url)
    http.setResponseCode(ACCEPTED)
    return dumps(response)


def default_with_hook(function):
    """
    A convenience decorator to make it easy to write a slightly-customized
    version of :obj:`default_create_behavior`.

    :param Server function: a 1-argument function taking a :obj:`Server` and
        returning Nothing.

    :return: a creation behavior, i.e. a function with the same signature as
             :obj:`default_create_behavior`, which does the default behavior of
             creating a server, adding it to the collection, and returning a
             successful ``ACCEPTED`` response, but with the server's state
             first modified by whatever the input ``function`` does.
    """
    def hooked(collection, http, json, absolutize_url):
        return default_create_behavior(collection, http, json, absolutize_url,
                                       hook=function)
    return hooked


def _get_failure_behavior(parameters, create=False):
    """
    Helper function to produce a failure to create function.  Either creating
    the server or not.

    Takes three parameters:

    ``"code"``, an integer describing the HTTP response code, and
    ``"message"``, a string describing a textual message.
    ``"type"``, a string representing what type of error message it is

    If ``type`` is "string", the message is just returned as the string body.
    Otherwise, the following JSON body will be synthesized (as per the
    canonical Nova error format):

    ```
    {
        <type>: {
            "message": <message>,
            "code": <code>
        }
    }

    The default type is computeFault, the default code is 500, and the default
    message is "The server has either erred or is incapable of performing the
    requested operation".
    """
    status_code = parameters.get("code", 500)
    failure_type = parameters.get("type", "computeFault")
    failure_message = parameters.get(
        "message",
        ("The server has either erred or is incapable of performing the "
         "requested operation"))

    if failure_type == "string":
        fail_body = failure_message
    else:
        fail_body = dumps({
            failure_type: {
                "message": failure_message,
                "code": status_code
            }
        })

    def _fail(collection, http, json, absolutize_url):
        if create:
            Server.from_creation_request_json(
                collection, json, lambda: randrange(255))

        http.setResponseCode(status_code)
        return fail_body
    return _fail


@server_creation.declare_behavior_creator("fail")
def create_fail_behavior(parameters):
    """
    Create a failing behavior for server creation.

    Takes three parameters:

    ``"code"``, an integer describing the HTTP response code, and
    ``"message"``, a string describing a textual message.
    ``"type"``, a string representing what type of error message it is

    If ``type`` is "string", the message is just returned as the string body.
    Otherwise, the following JSON body will be synthesized (as per the
    canonical Nova error format):

    ```
    {
        <type>: {
            "message": <message>,
            "code": <code>
        }
    }

    The default type is computeFault, the default code is 500, and the default
    message is "The server has either erred or is incapable of performing the
    requested operation".
    """
    return _get_failure_behavior(parameters)


@server_creation.declare_behavior_creator("false-negative")
def create_success_report_failure_behavior(parameters):
    """
    Create a behavior that reports failure, but actually succeeds, for server
    creation.

    Takes three parameters:

    ``"code"``, an integer describing the HTTP response code, and
    ``"message"``, a string describing a textual message.
    ``"type"``, a string representing what type of error message it is

    If ``type`` is "string", the message is just returned as the string body.
    Otherwise, the following JSON body will be synthesized (as per the
    canonical Nova error format):

    ```
    {
        <type>: {
            "message": <message>,
            "code": <code>
        }
    }

    The default type is computeFault, the default code is 500, and the default
    message is "The server has either erred or is incapable of performing the
    requested operation".
    """
    return _get_failure_behavior(parameters, create=True)


@server_creation.declare_behavior_creator("build")
def create_building_behavior(parameters):
    """
    Create a "build" behavior for server creation.

    Puts the server into the "BUILD" status immediately, transitioning it to
    "ACTIVE" after a requested amount of time.

    Takes one parameter:

    ``"duration"`` which is a Number, the duration of the build process in
    seconds.
    """
    duration = parameters["duration"]

    @default_with_hook
    def set_building(server):
        server.update_status(u"BUILD")
        server.collection.clock.callLater(
            duration,
            server.update_status,
            u"ACTIVE")
    return set_building


@server_creation.declare_behavior_creator("error")
def create_error_status_behavior(parameters=None):
    """
    Create an "error" behavior for server creation.

    The created server will go into the ``"ERROR"`` state immediately.

    Takes no parameters.
    """
    @default_with_hook
    def set_error(server):
        server.update_status(u"ERROR")
    return set_error


@server_creation.declare_behavior_creator("active-then-error")
def active_then_error(parameters):
    """
    Sometimes, a server goes into "active", but later (for unknown reasons)
    goes into "error"; presumably due to a hardware failure or similar
    operational issue.

    Takes one parameter:

    ``"duration"`` which is a Number, the duration of the time spent in the
    ``ACTIVE`` state.
    """
    duration = parameters["duration"]

    @default_with_hook
    def fail_later(server):
        server.update_status(u"ACTIVE")
        server.collection.clock.callLater(
            duration,
            server.update_status,
            u"ERROR")
    return fail_later


def metadata_to_creation_behavior(metadata):
    """
    Examine the metadata given to a server creation request, and return a
    behavior based on the values present there.
    """
    if 'create_server_failure' in metadata:
        return create_fail_behavior(loads(metadata['create_server_failure']))
    if 'server_building' in metadata:
        return create_building_behavior(
            {"duration": float(metadata['server_building'])}
        )
    if 'server_error' in metadata:
        return create_error_status_behavior()
    return None


@attributes(
    ["tenant_id", "region_name", "clock",
     Attribute("servers", default_factory=list),
<<<<<<< HEAD
     Attribute("flavors_store", default_factory=list),
     Attribute("images_store", default_factory=list),
=======
     Attribute("image_store", default_factory=list),
>>>>>>> 4dbd5427
     Attribute(
         "behavior_registry_collection",
         default_factory=lambda: BehaviorRegistryCollection())]
)
class RegionalServerCollection(object):
    """
    A collection of servers, in a given region, for a given tenant.
    """

    def server_by_id(self, server_id):
        """
        Retrieve a :obj:`Server` object by its ID.
        """
        for server in self.servers:
            if server.server_id == server_id and server.status != u"DELETED":
                return server

<<<<<<< HEAD
    def flavor_by_id(self, flavor_id):
        """
        Retrieve a :obj:`Flavor` object by its ID.
        """
        for flavor in self.flavors_store:
            if flavor.flavor_id == flavor_id:
                return flavor

    def image_by_id(self, image_id):
        """
        Retrieve a :obj:`Image` object by its ID.
        """
        for image in self.images_store:
            if image.image_id == image_id:
                return image

=======
>>>>>>> 4dbd5427
    def request_creation(self, creation_http_request, creation_json,
                         absolutize_url):
        """
        Request that a server be created.
        """
        metadata = creation_json.get('server', {}).get('metadata') or {}
        behavior = metadata_to_creation_behavior(metadata)
        if behavior is None:
            registry = self.behavior_registry_collection.registry_by_event(
                server_creation)
            behavior = registry.behavior_for_attributes({
                "tenant_id": self.tenant_id,
                "server_name": creation_json["server"]["name"],
                "metadata": creation_json["server"].get("metadata", {})
            })
        return behavior(self, creation_http_request, creation_json,
                        absolutize_url)

    def request_read(self, http_get_request, server_id, absolutize_url):
        """
        Request the information / details for an individual server.

        Not found response verified against Rackspace Cloud Servers as of
        2015-04-30.
        """
        server = self.server_by_id(server_id)
        if server is None:
            return dumps(not_found("Instance could not be found",
                                   http_get_request))
        return dumps({"server": server.detail_json(absolutize_url)})

    def request_ips(self, http_get_ips_request, server_id):
        """
        Request the addresses JSON for a specific server.

        Not found response verified against Rackspace Cloud Servers as of
        2015-04-30.
        """
        http_get_ips_request.setResponseCode(200)
        server = self.server_by_id(server_id)
        if server is None:
            return dumps(not_found("Instance does not exist",
                                   http_get_ips_request))
        return dumps({"addresses": server.addresses_json()})

    def request_list(self, http_get_request, include_details, absolutize_url,
                     name=u"", limit=None, marker=None, changes_since=None):
        """
        Request the list JSON for all servers.

        :param str changes_since: ISO8601 formatted datetime. Based on
            http://docs.rackspace.com/servers/api/v2/cs-devguide/content/ChangesSince.html

        Note: only supports filtering by name right now, but will need to
        support more going forward.

        Pagination behavior verified against Rackspace Nova as of 2015-04-29.
        """
        to_be_listed = self.servers

        if changes_since is not None:
            since = timestamp_to_seconds(changes_since)
            to_be_listed = filter(lambda s: s.update_time >= since, to_be_listed)

        # marker can be passed without limit, in which case the whole server
        # list, after the server that matches the marker, is returned
        if marker is not None:
            last_seen = [i for i, server in enumerate(to_be_listed)
                         if server.server_id == marker]
            if not last_seen:
                # Error response and body verified against Rackspace Nova as
                # of 2015-04-29
                return dumps(bad_request(
                    "marker [{0}] not found".format(marker),
                    http_get_request))
            else:
                last_seen = last_seen[0]
                to_be_listed = to_be_listed[last_seen + 1:]

        # A valid marker is an ID in the entire server list.  It does not
        # have to be for a server that matches the given name.
        to_be_listed = [server for server in to_be_listed
                        if name in server.server_name]

        if changes_since is None:
            to_be_listed = filter(lambda s: s.status != u"DELETED", to_be_listed)

        if limit is not None:
            try:
                limit = int(limit)
            except ValueError:
                return dumps(bad_request("limit param must be an integer",
                                         http_get_request))
            if limit < 0:
                return dumps(bad_request("limit param must be positive",
                                         http_get_request))

            to_be_listed = to_be_listed[:limit]

        result = {
            "servers": [
                server.brief_json(absolutize_url) if not include_details
                else server.detail_json(absolutize_url)
                for server in to_be_listed
            ]
        }

        # A server links blob is included only if limit is passed.  If
        # only the marker was provided, no server links blob is included.
        # Note that if limit=0, an empty server list is returned and no
        # server link blob is returned.
        if limit and len(to_be_listed) >= limit:
            query_params = {'limit': limit}
            query_params['marker'] = to_be_listed[-1].server_id
            if name:
                query_params['name'] = name

            path = "v2/{0}/servers{1}?{2}".format(
                self.tenant_id,
                "/detail" if include_details else "",
                urlencode(query_params))
            result["servers_links"] = [{"href": absolutize_url(path),
                                        "rel": "next"}]

        return dumps(result)

    def request_delete(self, http_delete_request, server_id):
        """
        Delete a server with the given ID.

        Not found response verified against Rackspace Cloud Servers as of
        2015-04-30.
        """
        server = self.server_by_id(server_id)
        if server is None:
            return dumps(not_found("Instance could not be found",
                                   http_delete_request))
        if 'delete_server_failure' in server.metadata:
            srvfail = loads(server.metadata['delete_server_failure'])
            if srvfail['times']:
                srvfail['times'] -= 1
                server.metadata['delete_server_failure'] = dumps(srvfail)
                http_delete_request.setResponseCode(500)
                return b''
        http_delete_request.setResponseCode(204)
        server.update_status(u"DELETED")
        return b''

    def request_action(self, http_action_request, server_id, absolutize_url):
        """
        Perform the requested action on the provided server
        """
        server = self.server_by_id(server_id)
        if server is None:
            return dumps(not_found("Instance " + server_id + " could not be found",
                                   http_action_request))
        action_json = loads(http_action_request.content.read())
        if 'resize' in action_json:
            flavor = action_json['resize'].get('flavorRef')
            if not flavor:
                return dumps(bad_request("Resize requests require 'flavorRef' attribute",
                                         http_action_request))

            server.status = 'VERIFY_RESIZE'
            server.oldFlavor = server.flavor_ref
            server.flavor_ref = flavor
            http_action_request.setResponseCode(202)
            return b''

        elif 'confirmResize' in action_json or 'revertResize' in action_json:
            if server.status == 'VERIFY_RESIZE' and 'confirmResize' in action_json:
                server.status = 'ACTIVE'
                http_action_request.setResponseCode(204)
                return b''
            elif server.status == 'VERIFY_RESIZE' and 'revertResize' in action_json:
                server.status = 'ACTIVE'
                server.flavor_ref = server.oldFlavor
                http_action_request.setResponseCode(202)
                return b''
            else:
                return dumps(conflicting("Cannot '" + action_json.keys()[0] + "' instance " + server_id +
                                         " while it is in vm_state active", http_action_request))

        elif 'reboot' in action_json:
            reboot_type = action_json['reboot'].get('type')
            if not reboot_type:
                return dumps(bad_request("Missing argument 'type' for reboot",
                                         http_action_request))
            if reboot_type == 'HARD':
                server.status = 'HARD_REBOOT'
                http_action_request.setResponseCode(202)
                server.collection.clock.callLater(
                    6.0,
                    server.update_status,
                    u"ACTIVE")
                return b''
            elif reboot_type == 'SOFT':
                server.status = 'REBOOT'
                http_action_request.setResponseCode(202)
                server.collection.clock.callLater(
                    3.0,
                    server.update_status,
                    u"ACTIVE")
                return b''
            else:
                return dumps(bad_request("Argument 'type' for reboot is not HARD or SOFT",
                                         http_action_request))

        elif 'rescue' in action_json:
            if server.status == 'ACTIVE':
                server.status = 'RESCUE'
                http_action_request.setResponseCode(200)
                password = random_string(12)
                return dumps({"adminPass": password})
            else:
                return dumps(conflicting("Cannot 'rescue' instance " + server_id +
                                         " while it is in task state other than active",
                                         http_action_request))

        elif 'unrescue' in action_json:
            if server.status == 'RESCUE':
                server.status = 'ACTIVE'
                http_action_request.setResponseCode(200)
                return b''
            else:
                return dumps(conflicting("Cannot '" + action_json.keys()[0] + "' instance " + server_id +
                                         " while it is in task state other than active",
                                         http_action_request))

        elif 'changePassword' in action_json:
            password = action_json['changePassword'].get('adminPass')
            if not password:
                return dumps(bad_request("No adminPass was specified",
                                         http_action_request))
            if server.status == 'ACTIVE':
                http_action_request.setResponseCode(202)
                return b''
            else:
                return dumps(conflicting("Cannot 'changePassword' instance " + server_id +
                                         " while it is in task state other than active",
                                         http_action_request))

        elif 'rebuild' in action_json:
            image_ref = action_json['rebuild'].get('imageRef')
            if not image_ref:
                return dumps(bad_request("Could not parse imageRef from request.", http_action_request))
            if server.status == 'ACTIVE':
                server.image_ref = image_ref
                server.status = 'REBUILD'
                http_action_request.setResponseCode(202)
                server.collection.clock.callLater(
                    5.0,
                    server.update_status,
                    u"ACTIVE")
                server_details = server.detail_json(absolutize_url)
                server_details['adminPass'] = 'password'
                return dumps({"server": server_details})
            else:
                return dumps(conflicting("Cannot 'rebuild' instance " + server_id +
                                         " while it is in task state other than active",
                                         http_action_request))

        else:
            return dumps(bad_request("There is no such action currently supported", http_action_request))

<<<<<<< HEAD
    def create_flavors_list(self, flavor_classes):
        """
        Generates the data for each flavor in each flavor class
        """
        for flavor_class in flavor_classes:
            for flavor, flavor_spec in flavor_class.flavors.iteritems():
                if not self.flavor_by_id(flavor_spec['id']):
                    flavor_name = flavor
                    flavor_id = flavor_spec['id']
                    ram = flavor_spec['ram']
                    vcpus = flavor_spec['vcpus']
                    network = flavor_spec['rxtx_factor']
                    disk = flavor_spec['disk']
                    tenant_id = self.tenant_id
                    flavor = flavor_class(flavor_id=flavor_id, tenant_id=tenant_id,
                                          name=flavor_name, ram=ram, vcpus=vcpus,
                                          rxtx=network, disk=disk)
                    self.flavors_store.append(flavor)

    def list_flavors(self, include_details, absolutize_url):
        """
        Return a list of flavors with details.
        Creates a random list of flavors if flavors were not created.
        """
        flavors = [RackspaceStandardFlavor, RackspaceComputeFlavor, RackspacePerformance1Flavor,
                   RackspaceOnMetalFlavor, RackspacePerformance2Flavor, RackspaceMemoryFlavor,
                   RackspaceIOFlavor, RackspaceGeneralFlavor]
        self.create_flavors_list(flavors)
        flavors = []
        for flavor in self.flavors_store:
            if self.region_name != "IAD" and isinstance(flavor, RackspaceOnMetalFlavor):
                continue
            if include_details:
                flavors.append(flavor.detailed_json(absolutize_url))
            else:
                flavors.append(flavor.brief_json(absolutize_url))
        result = {"flavors": flavors}

        return dumps(result)

    def get_flavor(self, http_get_request, flavor_id, absolutize_url):
        """
        Return a flavor object if one exists from the list `/flavors` api,
        else creates and adds the flavor to the :obj: `flavors_store`.
        If the `flavor_id` is listed in `mimic.canned_responses.mimic_presets`,
        then will return 404.
        """
        if flavor_id in get_presets['servers']['invalid_flavor_ref']:
            return dumps(not_found("The resource could not be found.",
                                   http_get_request))
        flavor = self.flavor_by_id(flavor_id)
        if flavor is None:
            flavor = Flavor(flavor_id=flavor_id,
                            name=flavor_id + "Mimic Test Instance",
                            ram=1, tenant_id=self.tenant_id, vcpus=2, rxtx=200, disk=3)
            self.flavors_store.append(flavor)
        return dumps({"flavor": flavor.detailed_json(absolutize_url)})

    def create_images_list(self):
        """
        Generates the data for each image in each image class
        """
        image_classes = [RackspaceWindowsImage, RackspaceArchImage, RackspaceCentOSPVImage,
                         RackspaceCentOSPVHMImage, RackspaceCoreOSImage, RackspaceDebianImage,
                         RackspaceFedoraImage, RackspaceFreeBSDImage, RackspaceGentooImage,
                         RackspaceOpenSUSEImage, RackspaceRedHatPVImage, RackspaceRedHatPVHMImage,
                         RackspaceUbuntuPVImage, RackspaceUbuntuPVHMImage, RackspaceVyattaImage,
                         RackspaceScientificImage, RackspaceOnMetalCentOSImage,
                         RackspaceOnMetalCoreOSImage, RackspaceOnMetalDebianImage,
                         RackspaceOnMetalFedoraImage, RackspaceOnMetalUbuntuImage]

        for image_class in image_classes:
            for image, image_spec in image_class.images.iteritems():
                if not self.image_by_id(image_spec['id']):
                    image_name = image
                    image_id = image_spec['id']
                    minRam = image_spec['minRam']
                    minDisk = image_spec['minDisk']
                    image_size = image_spec['OS-EXT-IMG-SIZE:size']
                    tenant_id = self.tenant_id
                    image = image_class(image_id=image_id, tenant_id=tenant_id, image_size=image_size,
                                        name=image_name, minRam=minRam, minDisk=minDisk)
                    self.images_store.append(image)

    def list_images(self, include_details, absolutize_url):
        """
        Return a list of images.
        """
        self.create_images_list()
        images = []
        for image in self.images_store:
            if self.region_name != "IAD" and isinstance(image, OnMetalImage):
                continue
            if include_details:
                images.append(image.detailed_json(absolutize_url))
            else:
                images.append(image.brief_json(absolutize_url))
        result = {"images": images}

        return dumps(result)

    def get_image(self, http_get_request, image_id, absolutize_url):
        """
        Return an image object if one exists from the list `/images` api,
        else return 404 Image not found.
        """
        if image_id in get_presets['servers']['invalid_image_ref']:
            return dumps(not_found("The resource could not be found.",
                                   http_get_request))
        self.create_images_list()
        image = self.image_by_id(image_id)
        if image is None:
            return dumps(not_found('Image not found.', http_get_request))
        return dumps({"image": image.detailed_json(absolutize_url)})

=======
    # Server Images

    def image_by_id(self, image_id):
        """
        Retrieve a :obj:`Image` object by its ID.
        """
        for image in self.image_store:
            if image.image_id == image_id and image.status != u"DELETED":
                return image

    def image_by_name(self, image_name):
        """
        Retrieve a :obj:`Image` object by its ID.
        """
        for image in self.image_store:
            if image.name == image_name:
                return image

    def _create_random_list_of_images(self):
        """
        Creates a list of images.
        """
        for each_image in random_image_list:
            if not self.image_by_name(each_image['name']):
                image = Image(image_id=each_image['id'], name=each_image['name'],
                              distro=each_image['distro'], tenant_id=self.tenant_id)
                self.image_store.append(image)

    def list_server_image(self, include_details, absolutize_url):
        """
        Return a list of images with details.
        """
        self._create_random_list_of_images()
        result = {
            "images": [
                image.brief_json(absolutize_url) if not include_details
                else image.get_server_image_details_json(absolutize_url)
                for image in self.image_store
            ]
        }
        return dumps(result)

    def get_image(self, http_get_request, image_id, absolutize_url):
        """
        Return a image object if one exists from the list `/images` api,
        else creates and adds the image to the :obj: `images_store`.
        If the `image_id` is listed in `mimic.canned_responses.mimic_presets`,
        then will return 404.
        """
        if (
            image_id in get_presets['servers']['invalid_image_ref'] or
            image_id.endswith('Z')
        ):
            return dumps(not_found("Image not found.", http_get_request))
        image = self.image_by_id(image_id)
        if image is None:
            image = Image(image_id=image_id, name='mimic-test-image-coreos-instance',
                          distro='linux', tenant_id=self.tenant_id)
            self.image_store.append(image)
        return dumps({"image": image.get_server_image_details_json(absolutize_url)})

>>>>>>> 4dbd5427

@attributes(["tenant_id", "clock",
             Attribute("regional_collections", default_factory=dict)])
class GlobalServerCollections(object):
    """
    A :obj:`GlobalServerCollections` is a set of all the
    :obj:`RegionalServerCollection` objects owned by a given tenant.  In other
    words, all the objects that a single tenant owns globally in a Nova
    service.
    """

    def collection_for_region(self, region_name):
        """
        Get a :obj:`RegionalServerCollection` for the region identified by the
        given name.
        """
        if region_name not in self.regional_collections:
            self.regional_collections[region_name] = (
                RegionalServerCollection(tenant_id=self.tenant_id,
                                         region_name=region_name,
                                         clock=self.clock)
            )
        return self.regional_collections[region_name]<|MERGE_RESOLUTION|>--- conflicted
+++ resolved
@@ -16,27 +16,7 @@
     random_string,
     timestamp_to_seconds
 )
-<<<<<<< HEAD
-from mimic.model.flavor_objects import (
-    Flavor, RackspaceStandardFlavor, RackspaceComputeFlavor, RackspaceMemoryFlavor,
-    RackspaceOnMetalFlavor, RackspaceIOFlavor, RackspaceGeneralFlavor,
-    RackspacePerformance1Flavor, RackspacePerformance2Flavor)
-
-from mimic.model.image_objects import (
-    RackspaceWindowsImage, RackspaceArchImage, RackspaceCentOSPVImage,
-    RackspaceCentOSPVHMImage, RackspaceCoreOSImage, RackspaceDebianImage,
-    RackspaceFedoraImage, RackspaceFreeBSDImage, RackspaceGentooImage, RackspaceOpenSUSEImage,
-    RackspaceRedHatPVImage, RackspaceRedHatPVHMImage, RackspaceUbuntuPVImage, RackspaceUbuntuPVHMImage,
-    RackspaceVyattaImage, RackspaceScientificImage, RackspaceOnMetalCentOSImage,
-    RackspaceOnMetalCoreOSImage, RackspaceOnMetalDebianImage, RackspaceOnMetalFedoraImage,
-    RackspaceOnMetalUbuntuImage, OnMetalImage)
-
-from mimic.canned_responses.mimic_presets import get_presets
-=======
-from mimic.canned_responses.mimic_presets import get_presets
-from mimic.model.glance_objects import Image, random_image_list
-
->>>>>>> 4dbd5427
+
 from mimic.model.behaviors import (
     BehaviorRegistryCollection, EventDescription, Criterion, regexp_predicate
 )
@@ -215,14 +195,17 @@
             "flavor": {
                 "id": self.flavor_ref,
                 "links": [{
-                    "href": absolutize_url("{0}/flavors/{1}".format(tenant_id, self.flavor_ref)),
-                    "rel": "bookmark"}],
-            },
+                              "href": absolutize_url(
+                                  "{0}/flavors/{1}".format(tenant_id, self.flavor_ref)),
+                              "rel": "bookmark"}],
+                },
             "image": {
                 "id": self.image_ref,
                 "links": [{
-                    "href": absolutize_url("{0}/images/{1}".format(tenant_id, self.flavor_ref)),
-                    "rel": "bookmark"}]
+                              "href": absolutize_url("{0}/images/{1}".format(
+                                  tenant_id, self.flavor_ref)),
+                              "rel": "bookmark"
+                          }]
             }
             if self.image_ref is not None else '',
             "links": self.links_json(absolutize_url),
@@ -329,7 +312,7 @@
             private_ips=[
                 IPv4Address(address="10.180.{0}.{1}"
                             .format(ipsegment(), ipsegment())),
-            ],
+                ],
             public_ips=[
                 IPv4Address(address="198.101.241.{0}".format(ipsegment())),
                 IPv6Address(address="2001:4800:780e:0510:d87b:9cbc:ff04:513a")
@@ -660,12 +643,7 @@
 @attributes(
     ["tenant_id", "region_name", "clock",
      Attribute("servers", default_factory=list),
-<<<<<<< HEAD
-     Attribute("flavors_store", default_factory=list),
      Attribute("images_store", default_factory=list),
-=======
-     Attribute("image_store", default_factory=list),
->>>>>>> 4dbd5427
      Attribute(
          "behavior_registry_collection",
          default_factory=lambda: BehaviorRegistryCollection())]
@@ -683,25 +661,6 @@
             if server.server_id == server_id and server.status != u"DELETED":
                 return server
 
-<<<<<<< HEAD
-    def flavor_by_id(self, flavor_id):
-        """
-        Retrieve a :obj:`Flavor` object by its ID.
-        """
-        for flavor in self.flavors_store:
-            if flavor.flavor_id == flavor_id:
-                return flavor
-
-    def image_by_id(self, image_id):
-        """
-        Retrieve a :obj:`Image` object by its ID.
-        """
-        for image in self.images_store:
-            if image.image_id == image_id:
-                return image
-
-=======
->>>>>>> 4dbd5427
     def request_creation(self, creation_http_request, creation_json,
                          absolutize_url):
         """
@@ -823,8 +782,10 @@
                 self.tenant_id,
                 "/detail" if include_details else "",
                 urlencode(query_params))
-            result["servers_links"] = [{"href": absolutize_url(path),
-                                        "rel": "next"}]
+            result["servers_links"] = [{
+                                           "href": absolutize_url(path),
+                                           "rel": "next"
+                                       }]
 
         return dumps(result)
 
@@ -967,185 +928,6 @@
         else:
             return dumps(bad_request("There is no such action currently supported", http_action_request))
 
-<<<<<<< HEAD
-    def create_flavors_list(self, flavor_classes):
-        """
-        Generates the data for each flavor in each flavor class
-        """
-        for flavor_class in flavor_classes:
-            for flavor, flavor_spec in flavor_class.flavors.iteritems():
-                if not self.flavor_by_id(flavor_spec['id']):
-                    flavor_name = flavor
-                    flavor_id = flavor_spec['id']
-                    ram = flavor_spec['ram']
-                    vcpus = flavor_spec['vcpus']
-                    network = flavor_spec['rxtx_factor']
-                    disk = flavor_spec['disk']
-                    tenant_id = self.tenant_id
-                    flavor = flavor_class(flavor_id=flavor_id, tenant_id=tenant_id,
-                                          name=flavor_name, ram=ram, vcpus=vcpus,
-                                          rxtx=network, disk=disk)
-                    self.flavors_store.append(flavor)
-
-    def list_flavors(self, include_details, absolutize_url):
-        """
-        Return a list of flavors with details.
-        Creates a random list of flavors if flavors were not created.
-        """
-        flavors = [RackspaceStandardFlavor, RackspaceComputeFlavor, RackspacePerformance1Flavor,
-                   RackspaceOnMetalFlavor, RackspacePerformance2Flavor, RackspaceMemoryFlavor,
-                   RackspaceIOFlavor, RackspaceGeneralFlavor]
-        self.create_flavors_list(flavors)
-        flavors = []
-        for flavor in self.flavors_store:
-            if self.region_name != "IAD" and isinstance(flavor, RackspaceOnMetalFlavor):
-                continue
-            if include_details:
-                flavors.append(flavor.detailed_json(absolutize_url))
-            else:
-                flavors.append(flavor.brief_json(absolutize_url))
-        result = {"flavors": flavors}
-
-        return dumps(result)
-
-    def get_flavor(self, http_get_request, flavor_id, absolutize_url):
-        """
-        Return a flavor object if one exists from the list `/flavors` api,
-        else creates and adds the flavor to the :obj: `flavors_store`.
-        If the `flavor_id` is listed in `mimic.canned_responses.mimic_presets`,
-        then will return 404.
-        """
-        if flavor_id in get_presets['servers']['invalid_flavor_ref']:
-            return dumps(not_found("The resource could not be found.",
-                                   http_get_request))
-        flavor = self.flavor_by_id(flavor_id)
-        if flavor is None:
-            flavor = Flavor(flavor_id=flavor_id,
-                            name=flavor_id + "Mimic Test Instance",
-                            ram=1, tenant_id=self.tenant_id, vcpus=2, rxtx=200, disk=3)
-            self.flavors_store.append(flavor)
-        return dumps({"flavor": flavor.detailed_json(absolutize_url)})
-
-    def create_images_list(self):
-        """
-        Generates the data for each image in each image class
-        """
-        image_classes = [RackspaceWindowsImage, RackspaceArchImage, RackspaceCentOSPVImage,
-                         RackspaceCentOSPVHMImage, RackspaceCoreOSImage, RackspaceDebianImage,
-                         RackspaceFedoraImage, RackspaceFreeBSDImage, RackspaceGentooImage,
-                         RackspaceOpenSUSEImage, RackspaceRedHatPVImage, RackspaceRedHatPVHMImage,
-                         RackspaceUbuntuPVImage, RackspaceUbuntuPVHMImage, RackspaceVyattaImage,
-                         RackspaceScientificImage, RackspaceOnMetalCentOSImage,
-                         RackspaceOnMetalCoreOSImage, RackspaceOnMetalDebianImage,
-                         RackspaceOnMetalFedoraImage, RackspaceOnMetalUbuntuImage]
-
-        for image_class in image_classes:
-            for image, image_spec in image_class.images.iteritems():
-                if not self.image_by_id(image_spec['id']):
-                    image_name = image
-                    image_id = image_spec['id']
-                    minRam = image_spec['minRam']
-                    minDisk = image_spec['minDisk']
-                    image_size = image_spec['OS-EXT-IMG-SIZE:size']
-                    tenant_id = self.tenant_id
-                    image = image_class(image_id=image_id, tenant_id=tenant_id, image_size=image_size,
-                                        name=image_name, minRam=minRam, minDisk=minDisk)
-                    self.images_store.append(image)
-
-    def list_images(self, include_details, absolutize_url):
-        """
-        Return a list of images.
-        """
-        self.create_images_list()
-        images = []
-        for image in self.images_store:
-            if self.region_name != "IAD" and isinstance(image, OnMetalImage):
-                continue
-            if include_details:
-                images.append(image.detailed_json(absolutize_url))
-            else:
-                images.append(image.brief_json(absolutize_url))
-        result = {"images": images}
-
-        return dumps(result)
-
-    def get_image(self, http_get_request, image_id, absolutize_url):
-        """
-        Return an image object if one exists from the list `/images` api,
-        else return 404 Image not found.
-        """
-        if image_id in get_presets['servers']['invalid_image_ref']:
-            return dumps(not_found("The resource could not be found.",
-                                   http_get_request))
-        self.create_images_list()
-        image = self.image_by_id(image_id)
-        if image is None:
-            return dumps(not_found('Image not found.', http_get_request))
-        return dumps({"image": image.detailed_json(absolutize_url)})
-
-=======
-    # Server Images
-
-    def image_by_id(self, image_id):
-        """
-        Retrieve a :obj:`Image` object by its ID.
-        """
-        for image in self.image_store:
-            if image.image_id == image_id and image.status != u"DELETED":
-                return image
-
-    def image_by_name(self, image_name):
-        """
-        Retrieve a :obj:`Image` object by its ID.
-        """
-        for image in self.image_store:
-            if image.name == image_name:
-                return image
-
-    def _create_random_list_of_images(self):
-        """
-        Creates a list of images.
-        """
-        for each_image in random_image_list:
-            if not self.image_by_name(each_image['name']):
-                image = Image(image_id=each_image['id'], name=each_image['name'],
-                              distro=each_image['distro'], tenant_id=self.tenant_id)
-                self.image_store.append(image)
-
-    def list_server_image(self, include_details, absolutize_url):
-        """
-        Return a list of images with details.
-        """
-        self._create_random_list_of_images()
-        result = {
-            "images": [
-                image.brief_json(absolutize_url) if not include_details
-                else image.get_server_image_details_json(absolutize_url)
-                for image in self.image_store
-            ]
-        }
-        return dumps(result)
-
-    def get_image(self, http_get_request, image_id, absolutize_url):
-        """
-        Return a image object if one exists from the list `/images` api,
-        else creates and adds the image to the :obj: `images_store`.
-        If the `image_id` is listed in `mimic.canned_responses.mimic_presets`,
-        then will return 404.
-        """
-        if (
-            image_id in get_presets['servers']['invalid_image_ref'] or
-            image_id.endswith('Z')
-        ):
-            return dumps(not_found("Image not found.", http_get_request))
-        image = self.image_by_id(image_id)
-        if image is None:
-            image = Image(image_id=image_id, name='mimic-test-image-coreos-instance',
-                          distro='linux', tenant_id=self.tenant_id)
-            self.image_store.append(image)
-        return dumps({"image": image.get_server_image_details_json(absolutize_url)})
-
->>>>>>> 4dbd5427
 
 @attributes(["tenant_id", "clock",
              Attribute("regional_collections", default_factory=dict)])
