--- conflicted
+++ resolved
@@ -131,6 +131,18 @@
 
     [0] http://developer.openstack.org/api-ref-identity-v2-ext.html
     """
+
+    """
+    The following lists of tuples are for mapping the template defined by
+    the OpenStack documentation to the internal strucutre for several uses.
+    The tuples have the following meaning:
+
+        Index   Meaning
+        -----   ------------------------------------------------
+        0       JSON Key in the OpenStack Identity Template Spec
+        1       Attribute Name of the :obj:`EndpointTemplateStore`
+        2       default value (only for optional_mapping)
+    """
     required_mapping = [
         ('id', 'id_key'),
         ('region', 'region_key'),
@@ -140,22 +152,22 @@
 
     optional_mapping = [
         ('enabled', 'enabled_key', False),
-        ('publicURL', 'publicURL', u""),
-        ('internalURL', 'internalURL', u""),
-        ('adminURL', 'adminURL', u""),
-        ('RAX-AUTH:tenantAlias', 'tenantAlias', "%tenant_id%"),
-        ('versionId', 'versionId', u""),
-        ('versionInfo', 'versionInfo', u""),
-        ('versionList', 'versionList', u"")
+        ('publicURL', 'public_url', u""),
+        ('internalURL', 'internal_url', u""),
+        ('adminURL', 'admin_url', u""),
+        ('RAX-AUTH:tenantAlias', 'tenant_alias', "%tenant_id%"),
+        ('versionId', 'version_id', u""),
+        ('versionInfo', 'version_info', u""),
+        ('versionList', 'version_list', u"")
     ]
 
     tenant_mapping = [
         ('id', 'id_key'),
         ('region', 'region_key'),
         ('type', 'type_key'),
-        ('publicURL', 'publicURL'),
-        ('internalURL', 'internalURL'),
-        ('adminURL', 'adminURL'),
+        ('publicURL', 'public_url'),
+        ('internalURL', 'internal_url'),
+        ('adminURL', 'admin_url'),
     ]
 
     def __init__(self, template_dict=None):
@@ -172,13 +184,13 @@
         self.type_key = None
         self.name_key = None
         self.enabled_key = None
-        self.publicURL = None
-        self.internalURL = None
-        self.adminURL = None
-        self.tenantAlias = None
-        self.versionId = None
-        self.versionInfo = None
-        self.versionList = None
+        self.public_url = None
+        self.internal_url = None
+        self.admin_url = None
+        self.tenant_alias = None
+        self.version_id = None
+        self.version_info = None
+        self.version_list = None
 
         if self._template_data is not None:
             self.deserialize(self._template_data)
@@ -190,7 +202,7 @@
         :param text_type url: the URL to do the replacement on.
         :param text_type tenant_id: the tenant-id to insert into the URL.
         """
-        value_to_replace = self.tenantAlias
+        value_to_replace = self.tenant_alias
         if value_to_replace is None:
             value_to_replace = '%tenant_id%'
 
@@ -320,18 +332,14 @@
                         endpoint_template.id_key,
                         endpoint_template.version_id,
                         external=True,
-<<<<<<< HEAD
                         complete_url=endpoint_template.get_url(
-                            endpoint_template.publicURL,
+                            endpoint_template.public_url,
                             tenant_id
                         ),
                         internal_url=endpoint_template.get_url(
-                            endpoint_template.internalURL,
+                            endpoint_template.internal_url,
                             tenant_id
                         )
-=======
-                        complete_url=endpoint_template.public_url
->>>>>>> b7cb2b2c
                     )
                 )
         return endpoints
