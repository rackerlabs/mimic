"""
Model objects for the CLB mimic.
"""

from mimic.util.helper import (not_found_response, seconds_to_timestamp,
<<<<<<< HEAD
=======
                               EMPTY_RESPONSE,
>>>>>>> 3d3ffb7e
                               invalid_resource)
from twisted.python import log
from characteristic import attributes, Attribute
from mimic.canned_responses.loadbalancer import (load_balancer_example,
                                                 _verify_and_update_lb_state,
                                                 _lb_without_tenant,
<<<<<<< HEAD
                                                 _delete_node,
                                                 _prep_for_list)
=======
                                                 _prep_for_list,
                                                 _format_nodes_on_lb,
                                                 _delete_node)
>>>>>>> 3d3ffb7e


class RegionalCLBCollection(object):
    """
    A collection of CloudLoadBalancers, in a given region, for a given tenant.
    """
    def __init__(self):
        """
        There are two stores - the lb info, and the metadata info
        """
        self.lbs = {}
        self.meta = {}

    def add_load_balancer(self, tenant_id, lb_info, lb_id, current_timestamp):
        """
        Returns response of a newly created load balancer with
        response code 202, and adds the new lb to the store's lbs.
        Note: ``store.lbs`` has tenant_id added as an extra key in comparison
        to the lb_example.

        :param string tenant_id: Tenant ID who will own this load balancer.
        :param dict lb_info: Configuration for the load balancer.  See
            Openstack docs for creating CLBs.
        :param string lb_id: Unique ID for this load balancer.
        :param float current_timestamp: The time since epoch when the CLB is
            created, measured in seconds.
        """
        status = "ACTIVE"

        # Loadbalancers metadata is a list object, creating a metadata store
        # so we dont have to deal with the list
        meta = {}
        if "metadata" in lb_info:
            for each in lb_info["metadata"]:
                meta.update({each["key"]: each["value"]})
        self.meta[lb_id] = meta
        log.msg(self.meta)

        if "lb_building" in self.meta[lb_id]:
            status = "BUILD"

        # Add tenant_id and nodeCount to self.lbs
        current_timestring = seconds_to_timestamp(current_timestamp)
        self.lbs[lb_id] = load_balancer_example(lb_info, lb_id, status,
                                                current_timestring)
        self.lbs[lb_id].update({"tenant_id": tenant_id})
        self.lbs[lb_id].update(
            {"nodeCount": len(self.lbs[lb_id].get("nodes", []))})

        # and remove before returning response for add lb
        new_lb = _lb_without_tenant(self, lb_id)

        return {'loadBalancer': new_lb}, 202

    def get_load_balancers(self, lb_id, current_timestamp):
        """
        Returns the load balancers with the given lb id, with response
        code 200. If no load balancers are found returns 404.
        """
        if lb_id in self.lbs:
            _verify_and_update_lb_state(self, lb_id, False, current_timestamp)
            log.msg(self.lbs[lb_id]["status"])
            new_lb = _lb_without_tenant(self, lb_id)
            return {'loadBalancer': new_lb}, 200
        return not_found_response("loadbalancer"), 404

    def get_nodes(self, lb_id, node_id, current_timestamp):
        """
        Returns the node on the load balancer
        """
        if lb_id in self.lbs:
            _verify_and_update_lb_state(self, lb_id, False, current_timestamp)

            if self.lbs[lb_id]["status"] == "DELETED":
                return (
                    invalid_resource(
                        "The loadbalancer is marked as deleted.", 410),
                    410)

            if self.lbs[lb_id].get("nodes"):
                for each in self.lbs[lb_id]["nodes"]:
                    if node_id == each["id"]:
                        return {"node": each}, 200
            return not_found_response("node"), 404

        return not_found_response("loadbalancer"), 404

    def list_load_balancers(self, tenant_id, current_timestamp):
        """
        Returns the list of load balancers with the given tenant id with response
        code 200. If no load balancers are found returns empty list.
        """
        response = dict(
            (k, v) for (k, v) in self.lbs.items()
            if tenant_id == v['tenant_id']
        )
        for each in response:
            _verify_and_update_lb_state(self, each, False, current_timestamp)
            log.msg(self.lbs[each]["status"])
        updated_resp = dict(
            (k, v) for (k, v) in self.lbs.items()
            if tenant_id == v['tenant_id']
        )
        return {'loadBalancers': _prep_for_list(updated_resp.values()) or []}, 200

<<<<<<< HEAD
    def delete_node(self, lb_id, node_id, current_timestamp):
        """
        Determines whether the node to be deleted exists in the session store,
        deletes the node, and returns the response code.
=======
    def delete_nodes(self, lb_id, node_ids, current_timestamp):
        """
        Bulk-delete multiple LB nodes.
        """
        if not node_ids:
            resp = {
                "message": "Must supply one or more id's to process this request.",
                "code": 400}
            return resp, 400

        if lb_id not in self.lbs:
            return not_found_response("loadbalancer"), 404

        _verify_and_update_lb_state(self, lb_id, False, current_timestamp)

        if self.lbs[lb_id]["status"] != "ACTIVE":
            # Error message verified as of 2015-04-22
            resp = {"message": "LoadBalancer is not ACTIVE",
                    "code": 422}
            return resp, 422

        # We need to verify all the deletions up front, and only allow it through
        # if all of them are valid.
        all_ids = [node["id"] for node in self.lbs[lb_id].get("nodes", [])]
        non_nodes = set(node_ids).difference(all_ids)
        if non_nodes:
            nodes = ','.join(map(str, non_nodes))
            resp = {
                "validationErrors": {
                    "messages": [
                        "Node ids {0} are not a part of your loadbalancer".format(nodes)
                    ]
                },
                "message": "Validation Failure",
                "code": 400,
                "details": "The object is not valid"}
            return resp, 400

        for node_id in node_ids:
            # It should not be possible for this to fail, since we've already
            # checked that they all exist.
            assert _delete_node(self, lb_id, node_id) is True

        _verify_and_update_lb_state(self, lb_id,
                                    current_timestamp=current_timestamp)
        return EMPTY_RESPONSE, 202

    def add_node(self, node_list, lb_id, current_timestamp):
        """
        Returns the canned response for add nodes
>>>>>>> 3d3ffb7e
        """
        if lb_id in self.lbs:

            _verify_and_update_lb_state(self, lb_id, False, current_timestamp)

            if self.lbs[lb_id]["status"] != "ACTIVE":
<<<<<<< HEAD
                # Error message verified as of 2015-04-22
                resource = invalid_resource(
                    "Load Balancer '{0}' has a status of '{1}' and is considered "
                    "immutable.".format(lb_id, self.lbs[lb_id]["status"]), 422)
                return (resource, 422)

            _verify_and_update_lb_state(self, lb_id,
                                        current_timestamp=current_timestamp)

            if _delete_node(self, lb_id, node_id):
                return None, 202
            else:
                return not_found_response("node"), 404
=======
                resource = invalid_resource(
                    "Load Balancer '{0}' has a status of {1} and is considered "
                    "immutable.".format(lb_id, self.lbs[lb_id]["status"]), 422)
                return (resource, 422)

            nodes = _format_nodes_on_lb(node_list)

            if self.lbs[lb_id].get("nodes"):
                for existing_node in self.lbs[lb_id]["nodes"]:
                    for new_node in node_list:
                        if (existing_node["address"] == new_node["address"] and
                                existing_node["port"] == new_node["port"]):
                            resource = invalid_resource(
                                "Duplicate nodes detected. One or more nodes "
                                "already configured on load balancer.", 413)
                            return (resource, 413)

                self.lbs[lb_id]["nodes"] = self.lbs[lb_id]["nodes"] + nodes
            else:
                self.lbs[lb_id]["nodes"] = nodes
                self.lbs[lb_id]["nodeCount"] = len(self.lbs[lb_id]["nodes"])
                _verify_and_update_lb_state(self, lb_id,
                                            current_timestamp=current_timestamp)
            return {"nodes": nodes}, 202
>>>>>>> 3d3ffb7e

        return not_found_response("loadbalancer"), 404


@attributes(["tenant_id", "clock",
             Attribute("regional_collections", default_factory=dict)])
class GlobalCLBCollections(object):
    """
    A :obj:`GlobalCLBCollections` is a set of all the
    :obj:`RegionalCLBCollection` objects owned by a given tenant.  In other
    words, all the objects that a single tenant owns globally in a
    cloud load balancer service.
    """

    def collection_for_region(self, region_name):
        """
        Get a :obj:`RegionalCLBCollection` for the region identified by the
        given name.
        """
        if region_name not in self.regional_collections:
            self.regional_collections[region_name] = (
                RegionalCLBCollection()
            )
        return self.regional_collections[region_name]<|MERGE_RESOLUTION|>--- conflicted
+++ resolved
@@ -3,24 +3,16 @@
 """
 
 from mimic.util.helper import (not_found_response, seconds_to_timestamp,
-<<<<<<< HEAD
-=======
                                EMPTY_RESPONSE,
->>>>>>> 3d3ffb7e
                                invalid_resource)
 from twisted.python import log
 from characteristic import attributes, Attribute
 from mimic.canned_responses.loadbalancer import (load_balancer_example,
                                                  _verify_and_update_lb_state,
                                                  _lb_without_tenant,
-<<<<<<< HEAD
-                                                 _delete_node,
-                                                 _prep_for_list)
-=======
                                                  _prep_for_list,
                                                  _format_nodes_on_lb,
                                                  _delete_node)
->>>>>>> 3d3ffb7e
 
 
 class RegionalCLBCollection(object):
@@ -40,7 +32,6 @@
         response code 202, and adds the new lb to the store's lbs.
         Note: ``store.lbs`` has tenant_id added as an extra key in comparison
         to the lb_example.
-
         :param string tenant_id: Tenant ID who will own this load balancer.
         :param dict lb_info: Configuration for the load balancer.  See
             Openstack docs for creating CLBs.
@@ -126,12 +117,32 @@
         )
         return {'loadBalancers': _prep_for_list(updated_resp.values()) or []}, 200
 
-<<<<<<< HEAD
     def delete_node(self, lb_id, node_id, current_timestamp):
         """
         Determines whether the node to be deleted exists in the session store,
         deletes the node, and returns the response code.
-=======
+        """
+        if lb_id in self.lbs:
+
+            _verify_and_update_lb_state(self, lb_id, False, current_timestamp)
+
+            if self.lbs[lb_id]["status"] != "ACTIVE":
+                # Error message verified as of 2015-04-22
+                resource = invalid_resource(
+                    "Load Balancer '{0}' has a status of '{1}' and is considered "
+                    "immutable.".format(lb_id, self.lbs[lb_id]["status"]), 422)
+                return (resource, 422)
+
+            _verify_and_update_lb_state(self, lb_id,
+                                        current_timestamp=current_timestamp)
+
+            if _delete_node(self, lb_id, node_id):
+                return None, 202
+            else:
+                return not_found_response("node"), 404
+
+        return not_found_response("loadbalancer"), 404
+
     def delete_nodes(self, lb_id, node_ids, current_timestamp):
         """
         Bulk-delete multiple LB nodes.
@@ -182,28 +193,12 @@
     def add_node(self, node_list, lb_id, current_timestamp):
         """
         Returns the canned response for add nodes
->>>>>>> 3d3ffb7e
         """
         if lb_id in self.lbs:
 
             _verify_and_update_lb_state(self, lb_id, False, current_timestamp)
 
             if self.lbs[lb_id]["status"] != "ACTIVE":
-<<<<<<< HEAD
-                # Error message verified as of 2015-04-22
-                resource = invalid_resource(
-                    "Load Balancer '{0}' has a status of '{1}' and is considered "
-                    "immutable.".format(lb_id, self.lbs[lb_id]["status"]), 422)
-                return (resource, 422)
-
-            _verify_and_update_lb_state(self, lb_id,
-                                        current_timestamp=current_timestamp)
-
-            if _delete_node(self, lb_id, node_id):
-                return None, 202
-            else:
-                return not_found_response("node"), 404
-=======
                 resource = invalid_resource(
                     "Load Balancer '{0}' has a status of {1} and is considered "
                     "immutable.".format(lb_id, self.lbs[lb_id]["status"]), 422)
@@ -228,7 +223,6 @@
                 _verify_and_update_lb_state(self, lb_id,
                                             current_timestamp=current_timestamp)
             return {"nodes": nodes}, 202
->>>>>>> 3d3ffb7e
 
         return not_found_response("loadbalancer"), 404
 
