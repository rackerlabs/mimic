"""
Model objects for the CLB mimic.
"""

from mimic.util.helper import (not_found_response, seconds_to_timestamp,
<<<<<<< HEAD
=======
                               EMPTY_RESPONSE,
>>>>>>> 84f42572
                               invalid_resource)
from twisted.python import log
from characteristic import attributes, Attribute
from mimic.canned_responses.loadbalancer import (load_balancer_example,
                                                 _verify_and_update_lb_state,
                                                 _lb_without_tenant,
<<<<<<< HEAD
                                                 _format_nodes_on_lb,
                                                 _prep_for_list)
=======
                                                 _prep_for_list,
                                                 _delete_node)
>>>>>>> 84f42572


class RegionalCLBCollection(object):
    """
    A collection of CloudLoadBalancers, in a given region, for a given tenant.
    """
    def __init__(self):
        """
        There are two stores - the lb info, and the metadata info
        """
        self.lbs = {}
        self.meta = {}

    def add_load_balancer(self, tenant_id, lb_info, lb_id, current_timestamp):
        """
        Returns response of a newly created load balancer with
        response code 202, and adds the new lb to the store's lbs.
        Note: ``store.lbs`` has tenant_id added as an extra key in comparison
        to the lb_example.

        :param string tenant_id: Tenant ID who will own this load balancer.
        :param dict lb_info: Configuration for the load balancer.  See
            Openstack docs for creating CLBs.
        :param string lb_id: Unique ID for this load balancer.
        :param float current_timestamp: The time since epoch when the CLB is
            created, measured in seconds.
        """
        status = "ACTIVE"

        # Loadbalancers metadata is a list object, creating a metadata store
        # so we dont have to deal with the list
        meta = {}
        if "metadata" in lb_info:
            for each in lb_info["metadata"]:
                meta.update({each["key"]: each["value"]})
        self.meta[lb_id] = meta
        log.msg(self.meta)

        if "lb_building" in self.meta[lb_id]:
            status = "BUILD"

        # Add tenant_id and nodeCount to self.lbs
        current_timestring = seconds_to_timestamp(current_timestamp)
        self.lbs[lb_id] = load_balancer_example(lb_info, lb_id, status,
                                                current_timestring)
        self.lbs[lb_id].update({"tenant_id": tenant_id})
        self.lbs[lb_id].update(
            {"nodeCount": len(self.lbs[lb_id].get("nodes", []))})

        # and remove before returning response for add lb
        new_lb = _lb_without_tenant(self, lb_id)

        return {'loadBalancer': new_lb}, 202

    def get_load_balancers(self, lb_id, current_timestamp):
        """
        Returns the load balancers with the given lb id, with response
        code 200. If no load balancers are found returns 404.
        """
        if lb_id in self.lbs:
            _verify_and_update_lb_state(self, lb_id, False, current_timestamp)
            log.msg(self.lbs[lb_id]["status"])
            new_lb = _lb_without_tenant(self, lb_id)
            return {'loadBalancer': new_lb}, 200
        return not_found_response("loadbalancer"), 404

<<<<<<< HEAD
    def add_node(self, node_list, lb_id, current_timestamp):
        """
        Returns the canned response for add nodes
        """
        if lb_id in self.lbs:

            _verify_and_update_lb_state(self, lb_id, False, current_timestamp)

            if self.lbs[lb_id]["status"] != "ACTIVE":
                resource = invalid_resource(
                    "Load Balancer '{0}' has a status of {1} and is considered "
                    "immutable.".format(lb_id, self.lbs[lb_id]["status"]), 422)
                return (resource, 422)

            nodes = _format_nodes_on_lb(node_list)

            if self.lbs[lb_id].get("nodes"):
                for existing_node in self.lbs[lb_id]["nodes"]:
                    for new_node in node_list:
                        if (existing_node["address"] == new_node["address"] and
                                existing_node["port"] == new_node["port"]):
                            resource = invalid_resource(
                                "Duplicate nodes detected. One or more nodes "
                                "already configured on load balancer.", 413)
                            return (resource, 413)

                self.lbs[lb_id]["nodes"] = self.lbs[lb_id]["nodes"] + nodes
            else:
                self.lbs[lb_id]["nodes"] = nodes
                self.lbs[lb_id]["nodeCount"] = len(self.lbs[lb_id]["nodes"])
                _verify_and_update_lb_state(self, lb_id,
                                            current_timestamp=current_timestamp)
            return {"nodes": nodes}, 202
=======
    def get_nodes(self, lb_id, node_id, current_timestamp):
        """
        Returns the node on the load balancer
        """
        if lb_id in self.lbs:
            _verify_and_update_lb_state(self, lb_id, False, current_timestamp)

            if self.lbs[lb_id]["status"] == "DELETED":
                return (
                    invalid_resource(
                        "The loadbalancer is marked as deleted.", 410),
                    410)

            if self.lbs[lb_id].get("nodes"):
                for each in self.lbs[lb_id]["nodes"]:
                    if node_id == each["id"]:
                        return {"node": each}, 200
            return not_found_response("node"), 404
>>>>>>> 84f42572

        return not_found_response("loadbalancer"), 404

    def list_load_balancers(self, tenant_id, current_timestamp):
        """
        Returns the list of load balancers with the given tenant id with response
        code 200. If no load balancers are found returns empty list.
        """
        response = dict(
            (k, v) for (k, v) in self.lbs.items()
            if tenant_id == v['tenant_id']
        )
        for each in response:
            _verify_and_update_lb_state(self, each, False, current_timestamp)
            log.msg(self.lbs[each]["status"])
        updated_resp = dict(
            (k, v) for (k, v) in self.lbs.items()
            if tenant_id == v['tenant_id']
        )
        return {'loadBalancers': _prep_for_list(updated_resp.values()) or []}, 200

    def delete_nodes(self, lb_id, node_ids, current_timestamp):
        """
        Bulk-delete multiple LB nodes.
        """
        if not node_ids:
            resp = {
                "message": "Must supply one or more id's to process this request.",
                "code": 400}
            return resp, 400

        if lb_id not in self.lbs:
            return not_found_response("loadbalancer"), 404

        _verify_and_update_lb_state(self, lb_id, False, current_timestamp)

        if self.lbs[lb_id]["status"] != "ACTIVE":
            # Error message verified as of 2015-04-22
            resp = {"message": "LoadBalancer is not ACTIVE",
                    "code": 422}
            return resp, 422

        # We need to verify all the deletions up front, and only allow it through
        # if all of them are valid.
        all_ids = [node["id"] for node in self.lbs[lb_id].get("nodes", [])]
        non_nodes = set(node_ids).difference(all_ids)
        if non_nodes:
            nodes = ','.join(map(str, non_nodes))
            resp = {
                "validationErrors": {
                    "messages": [
                        "Node ids {0} are not a part of your loadbalancer".format(nodes)
                    ]
                },
                "message": "Validation Failure",
                "code": 400,
                "details": "The object is not valid"}
            return resp, 400

        for node_id in node_ids:
            # It should not be possible for this to fail, since we've already
            # checked that they all exist.
            assert _delete_node(self, lb_id, node_id) is True

        _verify_and_update_lb_state(self, lb_id,
                                    current_timestamp=current_timestamp)
        return EMPTY_RESPONSE, 202


@attributes(["tenant_id", "clock",
             Attribute("regional_collections", default_factory=dict)])
class GlobalCLBCollections(object):
    """
    A :obj:`GlobalCLBCollections` is a set of all the
    :obj:`RegionalCLBCollection` objects owned by a given tenant.  In other
    words, all the objects that a single tenant owns globally in a
    cloud load balancer service.
    """

    def collection_for_region(self, region_name):
        """
        Get a :obj:`RegionalCLBCollection` for the region identified by the
        given name.
        """
        if region_name not in self.regional_collections:
            self.regional_collections[region_name] = (
                RegionalCLBCollection()
            )
        return self.regional_collections[region_name]<|MERGE_RESOLUTION|>--- conflicted
+++ resolved
@@ -3,23 +3,16 @@
 """
 
 from mimic.util.helper import (not_found_response, seconds_to_timestamp,
-<<<<<<< HEAD
-=======
                                EMPTY_RESPONSE,
->>>>>>> 84f42572
                                invalid_resource)
 from twisted.python import log
 from characteristic import attributes, Attribute
 from mimic.canned_responses.loadbalancer import (load_balancer_example,
                                                  _verify_and_update_lb_state,
                                                  _lb_without_tenant,
-<<<<<<< HEAD
+                                                 _prep_for_list,
                                                  _format_nodes_on_lb,
-                                                 _prep_for_list)
-=======
-                                                 _prep_for_list,
                                                  _delete_node)
->>>>>>> 84f42572
 
 
 class RegionalCLBCollection(object):
@@ -86,41 +79,6 @@
             return {'loadBalancer': new_lb}, 200
         return not_found_response("loadbalancer"), 404
 
-<<<<<<< HEAD
-    def add_node(self, node_list, lb_id, current_timestamp):
-        """
-        Returns the canned response for add nodes
-        """
-        if lb_id in self.lbs:
-
-            _verify_and_update_lb_state(self, lb_id, False, current_timestamp)
-
-            if self.lbs[lb_id]["status"] != "ACTIVE":
-                resource = invalid_resource(
-                    "Load Balancer '{0}' has a status of {1} and is considered "
-                    "immutable.".format(lb_id, self.lbs[lb_id]["status"]), 422)
-                return (resource, 422)
-
-            nodes = _format_nodes_on_lb(node_list)
-
-            if self.lbs[lb_id].get("nodes"):
-                for existing_node in self.lbs[lb_id]["nodes"]:
-                    for new_node in node_list:
-                        if (existing_node["address"] == new_node["address"] and
-                                existing_node["port"] == new_node["port"]):
-                            resource = invalid_resource(
-                                "Duplicate nodes detected. One or more nodes "
-                                "already configured on load balancer.", 413)
-                            return (resource, 413)
-
-                self.lbs[lb_id]["nodes"] = self.lbs[lb_id]["nodes"] + nodes
-            else:
-                self.lbs[lb_id]["nodes"] = nodes
-                self.lbs[lb_id]["nodeCount"] = len(self.lbs[lb_id]["nodes"])
-                _verify_and_update_lb_state(self, lb_id,
-                                            current_timestamp=current_timestamp)
-            return {"nodes": nodes}, 202
-=======
     def get_nodes(self, lb_id, node_id, current_timestamp):
         """
         Returns the node on the load balancer
@@ -139,7 +97,6 @@
                     if node_id == each["id"]:
                         return {"node": each}, 200
             return not_found_response("node"), 404
->>>>>>> 84f42572
 
         return not_found_response("loadbalancer"), 404
 
@@ -208,6 +165,42 @@
                                     current_timestamp=current_timestamp)
         return EMPTY_RESPONSE, 202
 
+    def add_node(self, node_list, lb_id, current_timestamp):
+        """
+        Returns the canned response for add nodes
+        """
+        if lb_id in self.lbs:
+
+            _verify_and_update_lb_state(self, lb_id, False, current_timestamp)
+
+            if self.lbs[lb_id]["status"] != "ACTIVE":
+                resource = invalid_resource(
+                    "Load Balancer '{0}' has a status of {1} and is considered "
+                    "immutable.".format(lb_id, self.lbs[lb_id]["status"]), 422)
+                return (resource, 422)
+
+            nodes = _format_nodes_on_lb(node_list)
+
+            if self.lbs[lb_id].get("nodes"):
+                for existing_node in self.lbs[lb_id]["nodes"]:
+                    for new_node in node_list:
+                        if (existing_node["address"] == new_node["address"] and
+                                existing_node["port"] == new_node["port"]):
+                            resource = invalid_resource(
+                                "Duplicate nodes detected. One or more nodes "
+                                "already configured on load balancer.", 413)
+                            return (resource, 413)
+
+                self.lbs[lb_id]["nodes"] = self.lbs[lb_id]["nodes"] + nodes
+            else:
+                self.lbs[lb_id]["nodes"] = nodes
+                self.lbs[lb_id]["nodeCount"] = len(self.lbs[lb_id]["nodes"])
+                _verify_and_update_lb_state(self, lb_id,
+                                            current_timestamp=current_timestamp)
+            return {"nodes": nodes}, 202
+
+        return not_found_response("loadbalancer"), 404
+
 
 @attributes(["tenant_id", "clock",
              Attribute("regional_collections", default_factory=dict)])
