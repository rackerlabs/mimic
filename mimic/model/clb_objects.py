--- conflicted
+++ resolved
@@ -9,11 +9,8 @@
 from mimic.canned_responses.loadbalancer import (load_balancer_example,
                                                  _verify_and_update_lb_state,
                                                  _lb_without_tenant,
-<<<<<<< HEAD
-                                                 _format_nodes_on_lb)
-=======
+                                                 _format_nodes_on_lb,
                                                  _prep_for_list)
->>>>>>> e4e2108c
 
 
 class RegionalCLBCollection(object):
@@ -80,7 +77,6 @@
             return {'loadBalancer': new_lb}, 200
         return not_found_response("loadbalancer"), 404
 
-<<<<<<< HEAD
     def add_node(self, node_list, lb_id, current_timestamp):
         """
         Returns the canned response for add nodes
@@ -116,7 +112,7 @@
             return {"nodes": nodes}, 202
 
         return not_found_response("loadbalancer"), 404
-=======
+
     def list_load_balancers(self, tenant_id, current_timestamp):
         """
         Returns the list of load balancers with the given tenant id with response
@@ -134,7 +130,6 @@
             if tenant_id == v['tenant_id']
         )
         return {'loadBalancers': _prep_for_list(updated_resp.values()) or []}, 200
->>>>>>> e4e2108c
 
 
 @attributes(["tenant_id", "clock",
