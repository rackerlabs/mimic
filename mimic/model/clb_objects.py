--- conflicted
+++ resolved
@@ -3,10 +3,7 @@
 """
 
 from mimic.util.helper import (not_found_response, seconds_to_timestamp,
-<<<<<<< HEAD
-=======
                                EMPTY_RESPONSE,
->>>>>>> 53c71a92
                                invalid_resource)
 from twisted.python import log
 from characteristic import attributes, Attribute
@@ -120,7 +117,6 @@
         )
         return {'loadBalancers': _prep_for_list(updated_resp.values()) or []}, 200
 
-<<<<<<< HEAD
     def list_nodes(self, lb_id, current_timestamp):
         """
         Returns the list of nodes remaining on the load balancer
@@ -139,7 +135,6 @@
         else:
             return not_found_response("loadbalancer"), 404
 
-=======
     def delete_node(self, lb_id, node_id, current_timestamp):
         """
         Determines whether the node to be deleted exists in the session store,
@@ -249,7 +244,6 @@
 
         return not_found_response("loadbalancer"), 404
 
->>>>>>> 53c71a92
 
 @attributes(["tenant_id", "clock",
              Attribute("regional_collections", default_factory=dict)])
